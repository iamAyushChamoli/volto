[buildout]
index = https://pypi.org/simple/
extends = http://dist.plone.org/release/5.2.6/versions.cfg
find-links += http://dist.plone.org/thirdparty/
parts = instance plonesite site-packages robot-server
versions = versions

extensions = mr.developer
auto-checkout =
always-checkout = force

[sources]
plone.volto = git https://github.com/plone/plone.volto.git branch=main
plone.rest = git git@github.com:plone/plone.rest.git branch=master
plone.restapi = git git://github.com/plone/plone.restapi.git pushurl=git@github.com:plone/plone.restapi.git branch=master

[instance]
recipe = plone.recipe.zope2instance
user = admin:admin
http-address = 8080
eggs =
    Plone
    Pillow
    plone.volto

# Not really required since Volto has an internal proxy in development
# but left here as reference
zcml-additional =
  <configure xmlns="http://namespaces.zope.org/zope"
             xmlns:plone="http://namespaces.plone.org/plone">
  <plone:CORSPolicy
    allow_origin="http://localhost:3000,http://127.0.0.1:3000"
    allow_methods="DELETE,GET,OPTIONS,PATCH,POST,PUT"
    allow_credentials="true"
    expose_headers="Content-Length,X-My-Header"
    allow_headers="Accept,Authorization,Content-Type,X-Custom-Header,Origin,Lock-Token"
    max_age="3600"
    />
  </configure>

[robot-server]
recipe = zc.recipe.egg
eggs =
    ${instance:eggs}
    collective.MockMailHost
    plone.app.robotframework
scripts =
    robot-server
    pybot

[plonesite]
recipe = collective.recipe.plonesite
site-id = Plone
instance = instance
profiles-initial = Products.CMFPlone:dependencies
profiles =
    plonetheme.barceloneta:default
    plone.app.contenttypes:plone-content
    plone.volto:default-homepage
upgrade-portal = False
upgrade-all-profiles = False
site-replace = True

[site-packages]
# Reproduce a single directory tree of the Python packages installed in this buildout's
# `rel_client` part.  Useful for searching, browsing, or otherwise exploring all the
# source code involved in the application in a way that's more readable and avoids
# duplicates from older versions of eggs.
recipe = collective.recipe.omelette
eggs = ${instance:eggs}

[versions]
setuptools =
zc.buildout =
<<<<<<< HEAD
plone.restapi = 8.14.0
=======
plone.restapi = 8.15.2
>>>>>>> a12ee633
plone.rest = 2.0.0a1


plone.volto =
robotframework =
robotframework-debuglibrary =
robotframework-react =
robotframework-requests =
robotframework-selenium2library =
robotframework-seleniumlibrary =
robotframework-webpack=
selenium =
feedparser =<|MERGE_RESOLUTION|>--- conflicted
+++ resolved
@@ -72,11 +72,8 @@
 [versions]
 setuptools =
 zc.buildout =
-<<<<<<< HEAD
 plone.restapi = 8.14.0
-=======
 plone.restapi = 8.15.2
->>>>>>> a12ee633
 plone.rest = 2.0.0a1
 
 
