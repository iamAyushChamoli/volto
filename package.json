{
  "name": "@plone/volto",
  "description": "Volto",
  "maintainers": [
    {
      "name": "Plone Foundation",
      "email": "plone-developers@lists.sourceforge.net",
      "url": "http://plone.org"
    }
  ],
  "license": "MIT",
  "version": "2.1.3",
  "repository": {
    "type": "git",
    "url": "git@github.com:plone/volto.git"
  },
  "customizationPaths": [
    "src/customizations/"
  ],
  "bugs": {
    "url": "https://github.com/plone/volto/issues",
    "email": "plone-developers@lists.sourceforge.net"
  },
  "homepage": "https://plone.org",
  "keywords": [
    "volto",
    "plone",
    "react",
    "mosaic"
  ],
  "scripts": {
    "start": "razzle start",
    "build": "razzle build",
    "test": "razzle test --env=jsdom",
    "test:ci": "CI=true razzle test --env=jsdom",
    "start:prod": "NODE_ENV=production node build/server.js",
    "i18n": "NODE_ENV=production node src/i18n.js",
    "dry-release": "release-it --dry-run",
    "release": "release-it"
  },
  "jest": {
    "snapshotSerializers": [
      "enzyme-to-json/serializer"
    ],
    "transform": {
      "^.+\\.js(x)?$": "babel-jest",
      "^.+\\.css$": "jest-css-modules",
      "^.+\\.scss$": "jest-css-modules",
      "^.+\\.(png)$": "jest-file",
      "^.+\\.(svg)$": "./jest-svgsystem-transform.js"
    },
    "moduleNameMapper": {
      "@plone/volto/(.*)$": "<rootDir>/src/$1",
      "~/config": "<rootDir>/src/config"
    },
    "coverageThreshold": {
      "global": {
        "branches": 10,
        "functions": 10,
        "lines": 10,
        "statements": 10
      }
    },
    "setupFiles": [
      "./test-setup.js"
    ]
  },
  "prettier": {
    "trailingComma": "all",
    "singleQuote": true
  },
  "stylelint": {
    "extends": [
      "stylelint-config-standard",
      "stylelint-config-idiomatic-order",
      "./node_modules/prettier-stylelint/config.js"
    ]
  },
  "release-it": {
    "scripts": {
      "changelog": "node changelogupdater.js excerpt",
      "beforeStage": "node changelogupdater.js bump ${version}",
      "afterRelease": "node changelogupdater.js back ${version} && git add . && git ci -am 'Back to development' && git push"
    },
    "git": {
      "requireUpstream": false,
      "requireCleanWorkingDir": false
    },
    "github": {
      "release": true,
      "releaseName": "${version}",
      "releaseNotes": "node changelogupdater.js excerpt"
    }
  },
  "engines": {
    "node": "^8 || ^10"
  },
  "dependencies": {
    "autoprefixer": "9.1.5",
    "babel-core": "6.26.3",
    "babel-loader": "8.0.2",
    "babel-plugin-add-module-exports": "0.2.1",
    "babel-plugin-react-intl": "2.4.0",
    "babel-plugin-root-import": "6.1.0",
    "babel-plugin-transform-decorators-legacy": "1.3.5",
    "babel-preset-stage-0": "6.24.1",
    "classnames": "2.2.6",
    "connected-react-router": "6.3.2",
    "coveralls": "3.0.2",
    "css-loader": "2.1.1",
    "draft-js": "0.10.5",
    "draft-js-block-breakout-plugin": "2.0.1",
    "draft-js-buttons": "2.0.1",
    "draft-js-import-html": "1.2.1",
    "draft-js-inline-toolbar-plugin": "2.0.1",
    "draft-js-plugins-editor": "2.0.4",
    "draft-js-plugins-utils": "2.0.3",
    "enzyme": "3.6.0",
    "enzyme-adapter-react-15": "1.1.0",
    "enzyme-to-json": "3.3.4",
    "eslint-config-airbnb": "16.1.0",
    "eslint-config-prettier": "4.1.0",
    "eslint-import-resolver-alias": "1.1.2",
    "eslint-import-resolver-babel-plugin-root-import": "1.1.1",
    "eslint-plugin-prettier": "3.0.1",
    "express": "4.16.3",
    "glob": "7.1.3",
    "hamburgers": "1.1.3",
    "history": "4.9.0",
    "jest-css-modules": "1.1.0",
    "jest-file": "1.0.0",
    "jsonwebtoken": "8.3.0",
    "jwt-decode": "2.2.0",
    "less": "3.9.0",
    "less-loader": "4.1.0",
    "locale": "0.1.0",
    "lodash": "4.17.11",
    "lodash-move": "1.1.1",
    "moment": "2.22.2",
    "pofile": "1.0.10",
    "postcss-flexbugs-fixes": "4.1.0",
    "postcss-loader": "3.0.0",
    "prettier": "1.17.0",
    "prettier-stylelint": "0.4.2",
    "pretty": "2.0.0",
    "prismjs": "1.15.0",
    "promise-file-reader": "1.0.2",
    "query-string": "4.1.0",
    "raven": "2.6.4",
    "raven-js": "3.27.0",
    "razzle": "2.4.1",
    "react": "16.8.6",
    "react-cookie": "1.0.5",
    "react-dnd": "5.0.0",
    "react-dnd-html5-backend": "5.0.1",
    "react-dom": "16.8.6",
    "react-dropzone": "5.1.0",
    "react-google-recaptcha": "1.0.5",
    "react-helmet": "5.2.0",
    "react-intl": "2.6.0",
    "react-intl-redux": "2.1.0",
    "react-medium-image-zoom": "3.0.15",
    "react-portal": "4.1.5",
    "react-redux": "7.0.2",
    "react-router-config": "5.0.0",
    "react-router-dom": "5.0.0",
    "react-share": "2.3.1",
    "react-side-effect": "1.1.5",
    "react-simple-code-editor": "0.7.1",
<<<<<<< HEAD
    "react-test-renderer": "16.5.2",
    "recaptcha-verify": "0.1.1",
=======
    "react-test-renderer": "16.8.6",
>>>>>>> bc5b1a3e
    "redraft": "0.10.1",
    "redux": "4.0.1",
    "redux-actions": "2.6.5",
    "redux-connect": "9.0.0",
    "redux-devtools-extension": "2.13.8",
    "redux-mock-store": "1.5.3",
    "redux-thunk": "2.3.0",
    "release-it": "10.1.0",
    "semantic-ui-less": "2.4.1",
    "semantic-ui-react": "0.84.0",
    "semver": "5.6.0",
    "serialize-javascript": "1.5.0",
    "style-loader": "0.23.0",
    "stylelint": "9.2.1",
    "stylelint-config-idiomatic-order": "6.2.0",
    "stylelint-config-standard": "18.2.0",
    "superagent": "3.8.2",
    "svg-loader": "0.0.2",
    "svgo": "1.0.5",
    "svgo-loader": "2.1.0",
    "tlds": "1.203.1"
  }
}<|MERGE_RESOLUTION|>--- conflicted
+++ resolved
@@ -167,12 +167,8 @@
     "react-share": "2.3.1",
     "react-side-effect": "1.1.5",
     "react-simple-code-editor": "0.7.1",
-<<<<<<< HEAD
-    "react-test-renderer": "16.5.2",
     "recaptcha-verify": "0.1.1",
-=======
     "react-test-renderer": "16.8.6",
->>>>>>> bc5b1a3e
     "redraft": "0.10.1",
     "redux": "4.0.1",
     "redux-actions": "2.6.5",
