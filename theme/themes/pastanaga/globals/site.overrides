// Extras (third party libs)
@import (less) '~hamburgers/dist/hamburgers.css';

/*******************************
        Global Overrides
*******************************/
body {
  display: flex;
}

#main {
  display: flex;
  flex: 1;
  flex-direction: column;
}

// TODO: refactor and reorder it
// original overrides.css that was applied before all the semanticUI stuff
.SocialMediaShareCount,
.SocialMediaShareButton {
  display: inline-block;
}

.deletion {
  background-color: #f8cbcb;
}

.addition {
  background-color: #a6f3a6;
}

.product-hero {
  z-index: '123';
  position: 'relative';
  display: 'flex';
}

.ui.dropdown .menu.left {
  left: auto;
  right: 0;
}

.ui.segment.dashed {
  border: 3px dashed #ccc;
  box-shadow: none;
}

@media only screen and (max-width: 767px) {
  .ui.menu.stackable > .menu,
  .ui.menu.stackable > .menu.right {
    display: block;
  }
}

.drag.handle {
  cursor: move;
}

.editbar {
  position: fixed;
  top: 60px;
  left: 400px;
  z-index: 10;
}

.drag.layer {
  margin: -1rem -2rem 0 -2rem;
  padding: 1rem 2rem 1rem 2rem;
  position: relative;
}

.drag.layer:hover .drag.edit,
.drag.layer:hover .drag.toolbar {
  display: block;
}

.drag.layer .drag.handle {
  margin-bottom: 0.5rem;
}

.drag.toolbar {
  display: none;
  position: absolute;
  left: 0;
  top: 12px;
}
.drag.edit {
  display: none;
  position: absolute;
  right: 0;
  top: 12px;
}

/* Mosaic */
.mosaic .tile {
  cursor: move;
  border: solid 2px transparent;
  position: relative;
  margin: -2px;
}

.mosaic .tile .ui.label.below {
  position: absolute;
  top: -34px;
}

.mosaic .tile .close.icon {
  cursor: pointer;
  position: absolute;
  margin: 0;
  top: 0;
  right: 0;
  z-index: 1;
}

.mosaic .tile:hover {
  border: dashed 2px #3469d0;
}

.mosaic .tile.selected {
  border: solid 2px #3469d0;
  cursor: default;
  background-color: #ffffe1;
}

.mosaic .tile.selected:hover {
  border: solid 2px #3469d0;
}

.mosaic .row {
  border-top: solid 2px transparent;
  border-bottom: solid 2px transparent;
  margin-top: -2px;
  margin-bottom: -2px;
}

.mosaic .tile.top,
.mosaic .row.top {
  border-top: solid 2px #3469d0;
}

.mosaic .tile.bottom,
.mosaic .row.bottom {
  border-bottom: solid 2px #3469d0;
}

.mosaic .column {
  border-left: solid 2px transparent;
  border-right: solid 2px transparent;
}

.mosaic .column.left {
  border-left: solid 2px #3469d0;
}

.mosaic .column.right {
  border-right: solid 2px #3469d0;
}

.mosaic .tile.dragging {
  opacity: 0.5;
}

.mosaic .divider {
  display: inline-block;
  position: relative;
  width: 20px;
  margin: -10px;
  z-index: 1;
  cursor: col-resize;
}

.mosaic .divider:hover .inner {
  border-right: dashed 4px #3469d0;
  display: inline-block;
  position: relative;
  height: 100%;
  width: 12px;
}

.mosaic .resize.helper {
  background-color: #3469d0;
  position: fixed;
  width: 4px;
  margin: 0;
  padding: 0;
}

.mosaic .row.resize {
  opacity: 0.5;
}

.mosaic .row.resize .divider {
  opacity: 0;
}

/* Responsive visibility helper classes

/* Mobile */
@media only screen and (max-width: 767px) {
  [class*='mobile hidden'],
  [class*='tablet only']:not(.mobile),
  [class*='computer only']:not(.mobile),
  [class*='large screen only']:not(.mobile),
  [class*='widescreen only']:not(.mobile),
  [class*='or lower hidden'] {
    display: none !important;
  }
}

/* Tablet / iPad Portrait */
@media only screen and (min-width: 768px) and (max-width: 991px) {
  [class*='mobile only']:not(.tablet),
  [class*='tablet hidden'],
  [class*='computer only']:not(.tablet),
  [class*='large screen only']:not(.tablet),
  [class*='widescreen only']:not(.tablet),
  [class*='or lower hidden']:not(.mobile) {
    display: none !important;
  }
}

/* Computer / Desktop / iPad Landscape */
@media only screen and (min-width: 992px) and (max-width: 1199px) {
  [class*='mobile only']:not(.computer),
  [class*='tablet only']:not(.computer),
  [class*='computer hidden'],
  [class*='large screen only']:not(.computer),
  [class*='widescreen only']:not(.computer),
  [class*='or lower hidden']:not(.tablet):not(.mobile) {
    display: none !important;
  }
}

/* Large Monitor */
@media only screen and (min-width: 1200px) and (max-width: 1919px) {
  [class*='mobile only']:not([class*='large screen']),
  [class*='tablet only']:not([class*='large screen']),
  [class*='computer only']:not([class*='large screen']),
  [class*='large screen hidden'],
  [class*='widescreen only']:not([class*='large screen']),
  [class*='or lower hidden']:not(.computer):not(.tablet):not(.mobile) {
    display: none !important;
  }
}

/* Widescreen Monitor */
@media only screen and (min-width: 1920px) {
  [class*='mobile only']:not([class*='widescreen']),
  [class*='tablet only']:not([class*='widescreen']),
  [class*='computer only']:not([class*='widescreen']),
  [class*='large screen only']:not([class*='widescreen']),
  [class*='widescreen hidden'],
  [class*='widescreen or lower hidden'] {
    display: none !important;
  }
}

.ui.form,
.ui.segments,
.ui.segment {
  position: static !important;
}

/* Draft JS */
.draftJsToolbar__buttonWrapper__1Dmqh {
  display: inline-block;
}

.draftJsToolbar__button__qi1gf {
  background: #fbfbfb;
  color: #888;
  font-size: 18px;
  border: 0;
  padding-top: 5px;
  vertical-align: bottom;
  height: 34px;
  width: 36px;
}

.draftJsToolbar__button__qi1gf svg {
  fill: #888;
}

.draftJsToolbar__button__qi1gf:hover,
.draftJsToolbar__button__qi1gf:focus {
  background: #f3f3f3;
  outline: 0; /* reset for :focus */
}

.draftJsToolbar__active__3qcpF {
  background: #efefef;
  color: #444;
}

.draftJsToolbar__active__3qcpF svg {
  fill: #444;
}
.draftJsToolbar__separator__3U7qt {
  display: inline-block;
  border-right: 1px solid #ddd;
  height: 24px;
  margin: 0 0.5em;
}
.draftJsToolbar__toolbar__dNtBH {
  left: 50%;
  -webkit-transform: translate(-50%) scale(0);
  transform: translate(-50%) scale(0);
  position: absolute;
  border: 1px solid #ddd;
  background: #fff;
  border-radius: 2px;
  box-shadow: 0px 1px 3px 0px rgba(220, 220, 220, 1);
  z-index: 2;
  box-sizing: border-box;
}

.draftJsToolbar__toolbar__dNtBH:after,
.draftJsToolbar__toolbar__dNtBH:before {
  top: 100%;
  left: 50%;
  border: solid transparent;
  content: ' ';
  height: 0;
  width: 0;
  position: absolute;
  pointer-events: none;
}

.draftJsToolbar__toolbar__dNtBH:after {
  border-color: rgba(255, 255, 255, 0);
  border-top-color: #fff;
  border-width: 4px;
  margin-left: -4px;
}
.draftJsToolbar__toolbar__dNtBH:before {
  border-color: rgba(221, 221, 221, 0);
  border-top-color: #ddd;
  border-width: 6px;
  margin-left: -6px;
}

.draftJsToolbar__blockType__27Jwn {
  box-sizing: border-box;
  border: 1px solid #ddd;
  background: #fff;
  padding: 5px;
  margin: 0;
  border-radius: 18px;
  cursor: pointer;
  height: 36px;
  width: 36px;
  line-height: 36px;
  text-align: center;
}

.draftJsToolbar__blockType__27Jwn svg {
  fill: #888;
}

.draftJsToolbar__spacer__2Os2z {
  position: absolute;
  left: 50%;
  -webkit-transform: translate(-50%);
  transform: translate(-50%);
  width: 74px;
  height: 8px;
}

.draftJsToolbar__popup__GHzbY {
  position: absolute;
  left: 50%;
  -webkit-transform: translate(-50%);
  transform: translate(-50%);
  background: #efefef;
  border: 1px solid #ddd;
  background: #fff;
  border-radius: 2px;
  box-shadow: 0px 1px 3px 0px rgba(220, 220, 220, 1);
  z-index: 3;
  box-sizing: border-box;
  width: 74px;
  margin-top: 8px;
}

.draftJsToolbar__popup__GHzbY:after,
.draftJsToolbar__popup__GHzbY:before {
  bottom: 100%;
  left: 50%;
  border: solid transparent;
  content: ' ';
  height: 0;
  width: 0;
  position: absolute;
  pointer-events: none;
}

.draftJsToolbar__popup__GHzbY:after {
  border-color: rgba(251, 251, 251, 0);
  border-bottom-color: #fbfbfb;
  border-width: 4px;
  margin-left: -4px;
}
.draftJsToolbar__popup__GHzbY:before {
  border-color: rgba(221, 221, 221, 0);
  border-bottom-color: #ddd;
  border-width: 6px;
  margin-left: -6px;
}
.draftJsToolbar__buttonWrapper__1Dmqh {
  display: inline-block;
}

.draftJsToolbar__button__qi1gf {
  background: #fbfbfb;
  color: #888;
  font-size: 18px;
  border: 0;
  padding-top: 5px;
  vertical-align: bottom;
  height: 34px;
  width: 36px;
}

.draftJsToolbar__button__qi1gf svg {
  fill: #888;
}

.draftJsToolbar__button__qi1gf:hover,
.draftJsToolbar__button__qi1gf:focus {
  background: #f3f3f3;
  outline: 0; /* reset for :focus */
}

.draftJsToolbar__active__3qcpF {
  background: #efefef;
  color: #444;
}

.draftJsToolbar__active__3qcpF svg {
  fill: #444;
}

.draftJsToolbar__separator__3M3L7 {
  display: inline-block;
  border-right: 1px solid #ddd;
  height: 24px;
  margin: 0 0.5em;
}
.draftJsToolbar__wrapper__9NZgg {
  position: absolute;
  z-index: 1;
}

// End of original overrides.css

::-moz-selection {
  background-color: rgba(31, 189, 238, 0.5);
  border-image: url('data:image/svg+xml;base64,PHN2ZyB4bWxucz0iaHR0cDovL3d3dy53My5vcmcvMjAwMC9zdmciIHdpZHRoPSI2MCIgaGVpZ2h0PSI2MCIgdmlld0JveD0iMCAwIDYwIDYwIj4KICA8ZyBmaWxsPSIjMUZCRUVGIiBmaWxsLXJ1bGU9ImV2ZW5vZGQiIG9wYWNpdHk9Ii45NSI+CiAgICA8cGF0aCBkPSJNMTAgNjBDNC40NzcxNTI1IDYwIDAgNTUuNTI0MDYxOCAwIDUwIDMuNTUyNzEzNjhlLTE1IDQ0LjQ3NzE1MjUgNC40NzU5MzgxOCA0MCAxMCA0MEwyMCA0MCAyMCA1MEMyMCA1NS41MjI4NDc1IDE1LjUyNDA2MTggNjAgMTAgNjB6TTQwIDUwQzQwIDU1LjUyMjg0NzUgNDQuNDc1OTM4MiA2MCA1MCA2MEw1MCA2MEM1NS41MjI4NDc1IDYwIDYwIDU1LjUyNDA2MTggNjAgNTBMNjAgNTBDNjAgNDQuNDc3MTUyNSA1NS41MjQwNjE4IDQwIDUwIDQwTDQwIDQwIDQwIDUwIDQwIDUweiIvPgogIDwvZz4KPC9zdmc+Cg==')
    20 fill repeat;
  border-style: solid;
  border-width: 20px;
}

::selection {
  background-color: rgba(31, 189, 238, 0.5);
  border-image: url('data:image/svg+xml;base64,PHN2ZyB4bWxucz0iaHR0cDovL3d3dy53My5vcmcvMjAwMC9zdmciIHdpZHRoPSI2MCIgaGVpZ2h0PSI2MCIgdmlld0JveD0iMCAwIDYwIDYwIj4KICA8ZyBmaWxsPSIjMUZCRUVGIiBmaWxsLXJ1bGU9ImV2ZW5vZGQiIG9wYWNpdHk9Ii45NSI+CiAgICA8cGF0aCBkPSJNMTAgNjBDNC40NzcxNTI1IDYwIDAgNTUuNTI0MDYxOCAwIDUwIDMuNTUyNzEzNjhlLTE1IDQ0LjQ3NzE1MjUgNC40NzU5MzgxOCA0MCAxMCA0MEwyMCA0MCAyMCA1MEMyMCA1NS41MjI4NDc1IDE1LjUyNDA2MTggNjAgMTAgNjB6TTQwIDUwQzQwIDU1LjUyMjg0NzUgNDQuNDc1OTM4MiA2MCA1MCA2MEw1MCA2MEM1NS41MjI4NDc1IDYwIDYwIDU1LjUyNDA2MTggNjAgNTBMNjAgNTBDNjAgNDQuNDc3MTUyNSA1NS41MjQwNjE4IDQwIDUwIDQwTDQwIDQwIDQwIDUwIDQwIDUweiIvPgogIDwvZz4KPC9zdmc+Cg==')
    20 fill repeat;
  border-style: solid;
  border-width: 20px;
}

.documentFirstHeading {
  position: relative;
  border-bottom: 2px solid @purpleBackground;

  &::before {
    position: absolute;
    bottom: -3px;
    left: 0;
    width: 30px;
    border-bottom: 3px solid @pink;
    content: '';
  }
}

.documentDescription {
  color: #b8c6c8;
  font-size: 1.125rem;
}

// Here should be placed all tiles that receive (faked) focus
.tile.image:focus,
.tile.video:focus,
.tile.maps:focus {
  outline: none;
}

.tile .tile:not(.inner)::after {
  position: absolute;
  top: -9px;
  left: -9px;
  width: ~'calc(100% + 18px)';
  height: ~'calc(100% + 18px)';
  border: 1px solid rgba(120, 192, 215, 0);
  border-radius: 3px;
  content: '';
}

.tile .tile-add-button {
  display: none;
}

.tile.selected .tile-add-button {
  display: inline-block;
}

.tile .tile.selected::after,
.tile .tile.selected:hover::after {
  border-color: rgba(120, 192, 215, 0.5);
  border-width: 2px;
}

.tile .tile:hover::after {
  border-color: rgba(120, 192, 215, 0.25);
}

.ui.drag.tile:not(:last-child) {
  margin-bottom: 2rem;
}

.ui.drag.tile.image {
  // This fixes the floating images in Volto Editor! Muahahaha
  display: block;
  z-index: 2;
}

.tile .ui.image {
  width: 100%;
}

.tile .ui.message {
  display: flex;
  flex-direction: column;
  justify-content: center;
  align-items: center;

  svg {
    margin-bottom: 20px;
  }
}

.DraftEditor-editorContainer,
.DraftEditor-root,
.public-DraftEditor-content {
  height: inherit;
  text-align: initial;
}

.public-DraftEditor-content[contenteditable='true'] {
  -webkit-user-modify: read-write-plaintext-only;
}

.public-DraftEditor-content[contenteditable='true'] {
  caret-color: #e40166;
}

.public-DraftEditor-content {
  min-height: 20px;
}

.DraftEditor-root {
  position: relative;
}

.DraftEditor-editorContainer {
  position: relative;
  z-index: 1;
}

.public-DraftEditor-block {
  position: relative;
}

.public-DraftEditorPlaceholder-root {
  position: absolute;
  z-index: 1;
  color: @inputPlaceholderColor;
}

.DraftEditorPlaceholder-hidden {
  display: none;
}

.tile.align.left {
  z-index: 2;
  iframe,
  img {
    margin-right: 1em !important;
    margin-bottom: 1em;
    float: left;
  }

  iframe {
    width: 50%;
    height: 25vw;
  }

  .ui.image,
  img {
    max-width: 50%;
  }
}

.tile.align.right {
  z-index: 2;
  iframe,
  img {
    margin-bottom: 1em;
    margin-left: 1em !important;
    float: right;
  }

  iframe {
    width: 50%;
    height: 25vw;
  }

  .ui.image,
  img {
    max-width: 50%;
  }

}

.tile.align.center {
  iframe,
  img {
    margin-right: auto;
    margin-left: auto;
  }

  iframe {
    width: 100%;
    height: 35vh;
  }
}

.tile.align.full {
  width: 100% !important;

  iframe {
    width: 100%;
    height: 35vh;
  }
  img {
    width: 100%;
  }
}

.tile.align:not(.right):not(.left) {
  clear: both;
}

.title.tile .public-DraftEditorPlaceholder-inner {
  font-size: @h1;
  font-weight: @headerFontWeight;
  line-height: @headerLineHeight;
}

.tile {
  h1:last-child,
  h2:last-child,
  h3:last-child,
  h4:last-child,
  h5:last-child {
    margin: @headerMargin;
  }

  p {
    margin: @paragraphMargin;
  }

  .toolbar {
    position: absolute;
    z-index: 1;
    top: -32px;
    left: 50%;
    display: flex;
    padding: 4px;
    background-color: rgba(255, 255, 255, 0.975);
    border-radius: 2px;
    box-shadow: 0 0 8px rgba(0, 0, 0, 0.1), 0 2px 4px rgba(0, 0, 0, 0.05);
    transform: translate(-50%, 0);

    form {
      display: flex;
    }

    & > svg {
      display: inline-block !important;
      box-sizing: content-box;
      padding: 4px;
      margin-right: 4px;
      color: #826a6a !important;
    }

    .ui.input > input {
      padding: 0;
      border: none;
    }

    .ui.icon.button {
      padding: 4px;
      margin-left: 4px;
      border-radius: 1px;
      color: #826a6a !important;

      &:hover {
        background-color: #edf1f2 !important;
      }
    }

    .ui.buttons:first-child {
      & .ui.icon.button {
        margin-left: 0;
      }
    }

    &.add-tile {
      z-index: 100;
      top: -10px;
      left: -9px;
      transform: none;
    }
  }

  .ui.active.basic.icon.button {
    border: 1px solid #2996da;
    background: transparent !important;
  }

  position: relative;
}

.ui.basic.button.tile-add-button,
.ui.basic.button.tile-delete-button {
  position: absolute;
  padding: 0;
  border: none;
  margin-top: -22px;
  margin-bottom: 0;
  -webkit-box-shadow: none;
  box-shadow: none;
  color: #b8c6c8 !important;
  transform: translateX(-40px);

  &:hover,
  &:focus {
    -webkit-box-shadow: none;
    box-shadow: none;
    color: #826a6a !important;
  }
}

.ui.basic.button.tile-delete-button {
  top: 36px;
  right: 0;
  color: #b8c6b8 !important;
  transform: translateX(40px);

  &:hover,
  &:focus {
    -webkit-box-shadow: none;
    box-shadow: none;
    color: #e40166 !important;
  }
}

.drag.tile.wrapper {
  position: relative;
}

.drag.handle.wrapper {
  position: absolute;
  z-index: 1;
  top: 1px;
  left: -77px;
  color: #b8c6c8;

  .icon {
    background: rgba(255, 255, 255, 0.2);
    border-radius: 2px;
  }

  &:hover {
    color: #826a6a;
  }
}

.drag.tile.title .drag.handle.wrapper {
  top: 5px;
}

.drag.handle.wrapper.hidden {
  display: none !important;
}

.description.tile .public-DraftEditorPlaceholder-inner {
  font-size: 1.125rem;
  line-height: @lineHeight;
}

.callout {
  padding: 1em;
  border: 1px solid rgba(34, 36, 38, 0.15);
  margin: 1rem 0;
  border-radius: 0.28571429rem;
  box-shadow: 0 1px 2px 0 rgba(34, 36, 38, 0.15);
}

.ui.blocker {
  position: absolute;
  z-index: 1;
  width: 100%;
  height: 100%;
}

.draftJsToolbar__toolbar__dNtBH {
  .tile.toolbar();
  z-index: 102;
  padding: 3px;
  border: none;

  &:before {
    border: none;
  }
}

.draftJsToolbar__button__qi1gf {
  width: 32px;
  height: 32px;
  padding: 0;
  padding: 4px !important;
  background: rgba(255, 255, 255, 0.975);
  border-radius: 1px;
  color: #826a6a;
}

.draftJsToolbar__buttonWrapper__1Dmqh + .draftJsToolbar__buttonWrapper__1Dmqh {
  margin-left: 3px;
}

.draftJsToolbar__button__qi1gf.draftJsToolbar__active__3qcpF {
  border-radius: 3px;
  box-shadow: inset 0 0 0 1px @blue;
  color: @blue;
}

.draftJsToolbar__separator__3U7qt {
  height: 32px;
}

.separator {
  display: inline-block;
  height: 24px;
  border-right: 1px solid #ddd;
  margin: 0 0 4px 4px;
  vertical-align: bottom;
}

.tools {
  margin-right: 1em;
}

.comments {
  margin-top: 20px;
}

<<<<<<< HEAD
.product-hero-body {
  flex: 1 1 ;
}

.product-hero {
  z-index: 1;
  position: relative;
  display: flex;
}
=======
.html-editor {
  background-color: #fafafa;
  border-radius: 4px;
  z-index: 1;
}

.token.comment,
.token.prolog,
.token.doctype,
.token.cdata {
  color: #90a4ae;
}

.token.punctuation {
  color: #9e9e9e;
}

.namespace {
  opacity: 0.7;
}

.token.property,
.token.tag,
.token.boolean,
.token.number,
.token.constant,
.token.symbol,
.token.deleted {
  color: #e91e63;
}

.token.selector,
.token.attr-name,
.token.string,
.token.char,
.token.builtin,
.token.inserted {
  color: #4caf50;
}

.token.operator,
.token.entity,
.token.url,
.language-css .token.string,
.style .token.string {
  color: #795548;
}

.token.atrule,
.token.attr-value,
.token.keyword {
  color: #3f51b5;
}

.token.function {
  color: #f44336;
}

.token.regex,
.token.important,
.token.variable {
  color: #ff9800;
}

.token.important,
.token.bold {
  font-weight: bold;
}

.token.italic {
  font-style: italic;
}

.token.entity {
  cursor: help;
}
>>>>>>> 67c94230
<|MERGE_RESOLUTION|>--- conflicted
+++ resolved
@@ -877,7 +877,6 @@
   margin-top: 20px;
 }
 
-<<<<<<< HEAD
 .product-hero-body {
   flex: 1 1 ;
 }
@@ -887,7 +886,6 @@
   position: relative;
   display: flex;
 }
-=======
 .html-editor {
   background-color: #fafafa;
   border-radius: 4px;
@@ -964,4 +962,3 @@
 .token.entity {
   cursor: help;
 }
->>>>>>> 67c94230
