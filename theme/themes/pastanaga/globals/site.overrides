/*******************************
        Global Overrides
*******************************/
body {
  display: flex;
}

#main {
  display: flex;
  flex: 1;
  flex-direction: column;
}

// TODO: refactor and reorder it
// original overrides.css that was applied before all the semanticUI stuff
.SocialMediaShareCount,
.SocialMediaShareButton {
  display: inline-block;
}

.deletion {
  background-color: #f8cbcb;
}

.addition {
  background-color: #a6f3a6;
}

.ui.dropdown .menu.left {
  left: auto;
  right: 0;
}

.ui.segment.dashed {
  border: 3px dashed #ccc;
  box-shadow: none;
}

@media only screen and (max-width: 767px) {
  .ui.menu.stackable > .menu,
  .ui.menu.stackable > .menu.right {
    display: block;
  }
}

.drag.handle {
  cursor: move;
}

.editbar {
  position: fixed;
  top: 60px;
  left: 400px;
  z-index: 10;
}

.drag.layer {
  margin: -1rem -2rem 0 -2rem;
  padding: 1rem 2rem 1rem 2rem;
  position: relative;
}

.drag.layer:hover .drag.edit,
.drag.layer:hover .drag.toolbar {
  display: block;
}

.drag.layer .drag.handle {
  margin-bottom: 0.5rem;
}

.drag.toolbar {
  display: none;
  position: absolute;
  left: 0;
  top: 12px;
}
.drag.edit {
  display: none;
  position: absolute;
  right: 0;
  top: 12px;
}

/* Mosaic */
.mosaic .tile {
  cursor: move;
  border: solid 2px transparent;
  position: relative;
  margin: -2px;
}

.mosaic .tile .ui.label.below {
  position: absolute;
  top: -34px;
}

.mosaic .tile .close.icon {
  cursor: pointer;
  position: absolute;
  margin: 0;
  top: 0;
  right: 0;
  z-index: 1;
}

.mosaic .tile:hover {
  border: dashed 2px #3469d0;
}

.mosaic .tile.selected {
  border: solid 2px #3469d0;
  cursor: default;
  background-color: #ffffe1;
}

.mosaic .tile.selected:hover {
  border: solid 2px #3469d0;
}

.mosaic .row {
  border-top: solid 2px transparent;
  border-bottom: solid 2px transparent;
  margin-top: -2px;
  margin-bottom: -2px;
}

.mosaic .tile.top,
.mosaic .row.top {
  border-top: solid 2px #3469d0;
}

.mosaic .tile.bottom,
.mosaic .row.bottom {
  border-bottom: solid 2px #3469d0;
}

.mosaic .column {
  border-left: solid 2px transparent;
  border-right: solid 2px transparent;
}

.mosaic .column.left {
  border-left: solid 2px #3469d0;
}

.mosaic .column.right {
  border-right: solid 2px #3469d0;
}

.mosaic .tile.dragging {
  opacity: 0.5;
}

.mosaic .divider {
  display: inline-block;
  position: relative;
  width: 20px;
  margin: -10px;
  z-index: 1;
  cursor: col-resize;
}

.mosaic .divider:hover .inner {
  border-right: dashed 4px #3469d0;
  display: inline-block;
  position: relative;
  height: 100%;
  width: 12px;
}

.mosaic .resize.helper {
  background-color: #3469d0;
  position: fixed;
  width: 4px;
  margin: 0;
  padding: 0;
}

.mosaic .row.resize {
  opacity: 0.5;
}

.mosaic .row.resize .divider {
  opacity: 0;
}

/* Responsive visibility helper classes

/* Mobile */
@media only screen and (max-width: 767px) {
  [class*='mobile hidden'],
  [class*='tablet only']:not(.mobile),
  [class*='computer only']:not(.mobile),
  [class*='large screen only']:not(.mobile),
  [class*='widescreen only']:not(.mobile),
  [class*='or lower hidden'] {
    display: none !important;
  }
}

/* Tablet / iPad Portrait */
@media only screen and (min-width: 768px) and (max-width: 991px) {
  [class*='mobile only']:not(.tablet),
  [class*='tablet hidden'],
  [class*='computer only']:not(.tablet),
  [class*='large screen only']:not(.tablet),
  [class*='widescreen only']:not(.tablet),
  [class*='or lower hidden']:not(.mobile) {
    display: none !important;
  }
}

/* Computer / Desktop / iPad Landscape */
@media only screen and (min-width: 992px) and (max-width: 1199px) {
  [class*='mobile only']:not(.computer),
  [class*='tablet only']:not(.computer),
  [class*='computer hidden'],
  [class*='large screen only']:not(.computer),
  [class*='widescreen only']:not(.computer),
  [class*='or lower hidden']:not(.tablet):not(.mobile) {
    display: none !important;
  }
}

/* Large Monitor */
@media only screen and (min-width: 1200px) and (max-width: 1919px) {
  [class*='mobile only']:not([class*='large screen']),
  [class*='tablet only']:not([class*='large screen']),
  [class*='computer only']:not([class*='large screen']),
  [class*='large screen hidden'],
  [class*='widescreen only']:not([class*='large screen']),
  [class*='or lower hidden']:not(.computer):not(.tablet):not(.mobile) {
    display: none !important;
  }
}

/* Widescreen Monitor */
@media only screen and (min-width: 1920px) {
  [class*='mobile only']:not([class*='widescreen']),
  [class*='tablet only']:not([class*='widescreen']),
  [class*='computer only']:not([class*='widescreen']),
  [class*='large screen only']:not([class*='widescreen']),
  [class*='widescreen hidden'],
  [class*='widescreen or lower hidden'] {
    display: none !important;
  }
}

.ui.form,
.ui.segments,
.ui.segment {
  position: static !important;
}

/* Draft JS */
.draftJsToolbar__buttonWrapper__1Dmqh {
  display: inline-block;
}

.draftJsToolbar__button__qi1gf {
  background: #fbfbfb;
  color: #888;
  font-size: 18px;
  border: 0;
  padding-top: 5px;
  vertical-align: bottom;
  height: 34px;
  width: 36px;
}

.draftJsToolbar__button__qi1gf svg {
  fill: #888;
}

.draftJsToolbar__button__qi1gf:hover,
.draftJsToolbar__button__qi1gf:focus {
  background: #f3f3f3;
  outline: 0; /* reset for :focus */
}

.draftJsToolbar__active__3qcpF {
  background: #efefef;
  color: #444;
}

.draftJsToolbar__active__3qcpF svg {
  fill: #444;
}
.draftJsToolbar__separator__3U7qt {
  display: inline-block;
  border-right: 1px solid #ddd;
  height: 24px;
  margin: 0 0.5em;
}
.draftJsToolbar__toolbar__dNtBH {
  left: 50%;
  -webkit-transform: translate(-50%) scale(0);
  transform: translate(-50%) scale(0);
  position: absolute;
  border: 1px solid #ddd;
  background: #fff;
  border-radius: 2px;
  box-shadow: 0px 1px 3px 0px rgba(220, 220, 220, 1);
  z-index: 2;
  box-sizing: border-box;
}

.draftJsToolbar__toolbar__dNtBH:after,
.draftJsToolbar__toolbar__dNtBH:before {
  top: 100%;
  left: 50%;
  border: solid transparent;
  content: ' ';
  height: 0;
  width: 0;
  position: absolute;
  pointer-events: none;
}

.draftJsToolbar__toolbar__dNtBH:after {
  border-color: rgba(255, 255, 255, 0);
  border-top-color: #fff;
  border-width: 4px;
  margin-left: -4px;
}
.draftJsToolbar__toolbar__dNtBH:before {
  border-color: rgba(221, 221, 221, 0);
  border-top-color: #ddd;
  border-width: 6px;
  margin-left: -6px;
}

.draftJsToolbar__blockType__27Jwn {
  box-sizing: border-box;
  border: 1px solid #ddd;
  background: #fff;
  padding: 5px;
  margin: 0;
  border-radius: 18px;
  cursor: pointer;
  height: 36px;
  width: 36px;
  line-height: 36px;
  text-align: center;
}

.draftJsToolbar__blockType__27Jwn svg {
  fill: #888;
}

.draftJsToolbar__spacer__2Os2z {
  position: absolute;
  left: 50%;
  -webkit-transform: translate(-50%);
  transform: translate(-50%);
  width: 74px;
  height: 8px;
}

.draftJsToolbar__popup__GHzbY {
  position: absolute;
  left: 50%;
  -webkit-transform: translate(-50%);
  transform: translate(-50%);
  background: #efefef;
  border: 1px solid #ddd;
  background: #fff;
  border-radius: 2px;
  box-shadow: 0px 1px 3px 0px rgba(220, 220, 220, 1);
  z-index: 3;
  box-sizing: border-box;
  width: 74px;
  margin-top: 8px;
}

.draftJsToolbar__popup__GHzbY:after,
.draftJsToolbar__popup__GHzbY:before {
  bottom: 100%;
  left: 50%;
  border: solid transparent;
  content: ' ';
  height: 0;
  width: 0;
  position: absolute;
  pointer-events: none;
}

.draftJsToolbar__popup__GHzbY:after {
  border-color: rgba(251, 251, 251, 0);
  border-bottom-color: #fbfbfb;
  border-width: 4px;
  margin-left: -4px;
}
.draftJsToolbar__popup__GHzbY:before {
  border-color: rgba(221, 221, 221, 0);
  border-bottom-color: #ddd;
  border-width: 6px;
  margin-left: -6px;
}
.draftJsToolbar__buttonWrapper__1Dmqh {
  display: inline-block;
}

.draftJsToolbar__button__qi1gf {
  background: #fbfbfb;
  color: #888;
  font-size: 18px;
  border: 0;
  padding-top: 5px;
  vertical-align: bottom;
  height: 34px;
  width: 36px;
}

.draftJsToolbar__button__qi1gf svg {
  fill: #888;
}

.draftJsToolbar__button__qi1gf:hover,
.draftJsToolbar__button__qi1gf:focus {
  background: #f3f3f3;
  outline: 0; /* reset for :focus */
}

.draftJsToolbar__active__3qcpF {
  background: #efefef;
  color: #444;
}

.draftJsToolbar__active__3qcpF svg {
  fill: #444;
}

.draftJsToolbar__separator__3M3L7 {
  display: inline-block;
  border-right: 1px solid #ddd;
  height: 24px;
  margin: 0 0.5em;
}
.draftJsToolbar__wrapper__9NZgg {
  position: absolute;
  z-index: 1;
}

// End of original overrides.css

::-moz-selection {
  background-color: rgba(31, 189, 238, 0.5);
  border-image: url('data:image/svg+xml;base64,PHN2ZyB4bWxucz0iaHR0cDovL3d3dy53My5vcmcvMjAwMC9zdmciIHdpZHRoPSI2MCIgaGVpZ2h0PSI2MCIgdmlld0JveD0iMCAwIDYwIDYwIj4KICA8ZyBmaWxsPSIjMUZCRUVGIiBmaWxsLXJ1bGU9ImV2ZW5vZGQiIG9wYWNpdHk9Ii45NSI+CiAgICA8cGF0aCBkPSJNMTAgNjBDNC40NzcxNTI1IDYwIDAgNTUuNTI0MDYxOCAwIDUwIDMuNTUyNzEzNjhlLTE1IDQ0LjQ3NzE1MjUgNC40NzU5MzgxOCA0MCAxMCA0MEwyMCA0MCAyMCA1MEMyMCA1NS41MjI4NDc1IDE1LjUyNDA2MTggNjAgMTAgNjB6TTQwIDUwQzQwIDU1LjUyMjg0NzUgNDQuNDc1OTM4MiA2MCA1MCA2MEw1MCA2MEM1NS41MjI4NDc1IDYwIDYwIDU1LjUyNDA2MTggNjAgNTBMNjAgNTBDNjAgNDQuNDc3MTUyNSA1NS41MjQwNjE4IDQwIDUwIDQwTDQwIDQwIDQwIDUwIDQwIDUweiIvPgogIDwvZz4KPC9zdmc+Cg==')
    20 fill repeat;
  border-style: solid;
  border-width: 20px;
}

::selection {
  background-color: rgba(31, 189, 238, 0.5);
  border-image: url('data:image/svg+xml;base64,PHN2ZyB4bWxucz0iaHR0cDovL3d3dy53My5vcmcvMjAwMC9zdmciIHdpZHRoPSI2MCIgaGVpZ2h0PSI2MCIgdmlld0JveD0iMCAwIDYwIDYwIj4KICA8ZyBmaWxsPSIjMUZCRUVGIiBmaWxsLXJ1bGU9ImV2ZW5vZGQiIG9wYWNpdHk9Ii45NSI+CiAgICA8cGF0aCBkPSJNMTAgNjBDNC40NzcxNTI1IDYwIDAgNTUuNTI0MDYxOCAwIDUwIDMuNTUyNzEzNjhlLTE1IDQ0LjQ3NzE1MjUgNC40NzU5MzgxOCA0MCAxMCA0MEwyMCA0MCAyMCA1MEMyMCA1NS41MjI4NDc1IDE1LjUyNDA2MTggNjAgMTAgNjB6TTQwIDUwQzQwIDU1LjUyMjg0NzUgNDQuNDc1OTM4MiA2MCA1MCA2MEw1MCA2MEM1NS41MjI4NDc1IDYwIDYwIDU1LjUyNDA2MTggNjAgNTBMNjAgNTBDNjAgNDQuNDc3MTUyNSA1NS41MjQwNjE4IDQwIDUwIDQwTDQwIDQwIDQwIDUwIDQwIDUweiIvPgogIDwvZz4KPC9zdmc+Cg==')
    20 fill repeat;
  border-style: solid;
  border-width: 20px;
}

.documentFirstHeading {
  position: relative;
  border-bottom: 2px solid @purpleBackground;

  &::before {
    position: absolute;
    bottom: -3px;
    left: 0;
    width: 30px;
    border-bottom: 3px solid @pink;
    content: '';
  }
}

.documentDescription {
  color: #b8c6c8;
  font-size: 1.125rem;
}

.tile .tile:not(.inner)::after {
  position: absolute;
  top: -9px;
  left: -9px;
  width: ~'calc(100% + 18px)';
  height: ~'calc(100% + 18px)';
  border: 1px solid rgba(120, 192, 215, 0);
  border-radius: 3px;
  content: '';
}

.tile .tile-add-button {
  display: none;
}

.tile.selected .tile-add-button {
  display: inline-block;
}

.tile .tile.selected::after,
.tile .tile.selected:hover::after {
  border-color: rgba(120, 192, 215, 0.5);
  border-width: 2px;
}

.tile .tile:hover::after {
  border-color: rgba(120, 192, 215, 0.25);
}

.ui.drag.tile:not(:last-child) {
  margin-bottom: 2rem;
}

.ui.drag.tile.image {
  // This fixes the floating images in Volto Editor! Muahahaha
  display: block;
  z-index: 2;
}

.tile .ui.image {
  width: 100%;
}

.DraftEditor-editorContainer,
.DraftEditor-root,
.public-DraftEditor-content {
  height: inherit;
  text-align: initial;
}

.public-DraftEditor-content[contenteditable='true'] {
  -webkit-user-modify: read-write-plaintext-only;
}

.public-DraftEditor-content[contenteditable='true'] {
  caret-color: #e40166;
}

.public-DraftEditor-content {
  min-height: 20px;
}

.DraftEditor-root {
  position: relative;
}

.DraftEditor-editorContainer {
  position: relative;
  z-index: 1;
}

.public-DraftEditor-block {
  position: relative;
}

.public-DraftEditorPlaceholder-root {
  position: absolute;
  z-index: 1;
  color: @inputPlaceholderColor;
}

.DraftEditorPlaceholder-hidden {
  display: none;
}

.tile.align.left {
  img {
    margin-right: 1em !important;
    margin-bottom: 1em;
    float: left;
  }

  .ui.image {
    width: auto;
  }
}

.tile.align.right {
  img {
    margin-bottom: 1em;
    margin-left: 1em !important;
    float: right;
  }

  .ui.image {
    width: auto;
  }
}

.tile.align.center {
  img {
    margin-right: auto;
    margin-left: auto;
  }
}

.tile.align.full {
  width: 100% !important;

  img {
    width: 100%;
  }
}

.tile.align:not(.right):not(.left) {
  clear: both;
}

.title.tile .public-DraftEditorPlaceholder-inner {
  font-size: @h1;
  font-weight: @headerFontWeight;
  line-height: @headerLineHeight;
}

.tile {
  h1:last-child,
  h2:last-child,
  h3:last-child,
  h4:last-child,
  h5:last-child {
    margin: @headerMargin;
  }

  p {
    margin: @paragraphMargin;
  }

  .toolbar {
    position: absolute;
    z-index: 1;
    top: -32px;
    left: 50%;
    display: flex;
    padding: 4px;
    background-color: rgba(255, 255, 255, 0.975);
    border-radius: 2px;
    box-shadow: 0 0 8px rgba(0, 0, 0, 0.1), 0 2px 4px rgba(0, 0, 0, 0.05);
    transform: translate(-50%, 0);

    form {
      display: flex;
    }

    & > svg {
      display: inline-block !important;
      box-sizing: content-box;
      padding: 4px;
      margin-right: 4px;
      color: #826a6a !important;
    }

    .ui.input > input {
      padding: 0;
      border: none;
    }

    .ui.icon.button {
      padding: 4px;
      margin-left: 4px;
      border-radius: 1px;
      color: #826a6a !important;

      &:hover {
        background-color: #edf1f2 !important;
      }
    }

    .ui.buttons:first-child {
      & .ui.icon.button {
        margin-left: 0;
      }
    }

    &.add-tile {
      z-index: 100;
      top: -10px;
      left: -9px;
      transform: none;
    }
  }

  .ui.active.basic.icon.button {
    border: 1px solid #2996da;
    background: transparent !important;
  }

  position: relative;
}

.ui.basic.button.tile-add-button,
.ui.basic.button.tile-delete-button {
  position: absolute;
  padding: 0;
  border: none;
  margin-top: -35px;
  margin-bottom: 0;
  -webkit-box-shadow: none;
  box-shadow: none;
  color: #b8c6c8 !important;
  transform: translateX(-40px);

  &:hover,
  &:focus {
    -webkit-box-shadow: none;
    box-shadow: none;
    color: #826a6a !important;
  }
}

.ui.basic.button.tile-delete-button {
  top: 36px;
  right: 0;
  color: #b8c6b8 !important;
  transform: translateX(40px);

  &:hover,
  &:focus {
    -webkit-box-shadow: none;
    box-shadow: none;
    color: #e40166 !important;
  }
}

.drag.tile.wrapper {
  position: relative;
}

.drag.handle.wrapper {
  position: absolute;
  z-index: 1;
  top: 1px;
  left: -77px;
  color: #b8c6c8;

  .icon {
    background: rgba(255, 255, 255, 0.2);
    border-radius: 2px;
  }

  &:hover {
    color: #826a6a;
  }
}

.drag.tile.title .drag.handle.wrapper {
  top: 5px;
}

.drag.handle.wrapper.hidden {
  display: none !important;
}

.description.tile .public-DraftEditorPlaceholder-inner {
  font-size: 1.125rem;
  line-height: @lineHeight;
}

.callout {
  padding: 1em;
  border: 1px solid rgba(34, 36, 38, 0.15);
  margin: 1rem 0;
  border-radius: 0.28571429rem;
  box-shadow: 0 1px 2px 0 rgba(34, 36, 38, 0.15);
}

.ui.blocker {
  position: absolute;
  z-index: 1;
  width: 100%;
  height: 100%;
}

.draftJsToolbar__toolbar__dNtBH {
  .tile.toolbar();
  z-index: 102;
  padding: 3px;
  border: none;

  &:before {
    border: none;
  }
}

.draftJsToolbar__button__qi1gf {
  width: 32px;
  height: 32px;
  padding: 0;
  padding: 4px !important;
  background: rgba(255, 255, 255, 0.975);
  border-radius: 1px;
  color: #826a6a;
}

.draftJsToolbar__buttonWrapper__1Dmqh + .draftJsToolbar__buttonWrapper__1Dmqh {
  margin-left: 3px;
}

.draftJsToolbar__button__qi1gf.draftJsToolbar__active__3qcpF {
  border-radius: 3px;
  box-shadow: inset 0 0 0 1px @blue;
  color: @blue;
}

.draftJsToolbar__separator__3U7qt {
  height: 32px;
}

.separator {
  display: inline-block;
  height: 24px;
  border-right: 1px solid #ddd;
  margin: 0 0 4px 4px;
  vertical-align: bottom;
}

<<<<<<< HEAD
.tools {
  margin-right: 1em;
=======
.comments {
  margin-top: 20px;
>>>>>>> fd15f458
}<|MERGE_RESOLUTION|>--- conflicted
+++ resolved
@@ -815,11 +815,9 @@
   vertical-align: bottom;
 }
 
-<<<<<<< HEAD
 .tools {
   margin-right: 1em;
-=======
+
 .comments {
   margin-top: 20px;
->>>>>>> fd15f458
 }