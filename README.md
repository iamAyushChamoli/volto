--- conflicted
+++ resolved
@@ -382,19 +382,6 @@
 yarn ci:start-api-plone-guillotina
 ```
 
-<<<<<<< HEAD
-## Translations
-
-If you would like contribute to translate Volto into several languages, please, read the [Internationalization (i18n) guide](https://docs.voltocms.com/recipes/i18n/).
-
-## Contributors
-
-<a href="https://github.com/plone/volto/graphs/contributors">
-  <img src="https://contrib.rocks/image?repo=plone/volto" />
-</a>
-
-=======
->>>>>>> dcad4898
 ## License
 
 MIT License. Copyrights hold the [Plone Foundation](https://plone.org/foundation).
