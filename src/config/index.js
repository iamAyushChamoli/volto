/**
 * Config.
 * @module config
 */

import { defaultWidget, widgetMapping } from './Widgets';
import {
  layoutViews,
  contentTypesViews,
  defaultView,
  errorViews,
} from './Views';
import { nonContentRoutes } from './NonContentRoutes';
import ToHTMLRenderers, {
  options as ToHTMLOptions,
} from './RichTextEditor/ToHTML';
import {
  extendedBlockRenderMap,
  blockStyleFn,
  listBlockTypes,
} from './RichTextEditor/Blocks';
import plugins, { inlineToolbarButtons } from './RichTextEditor/Plugins';
import FromHTMLCustomBlockFn from './RichTextEditor/FromHTML';
import {
  customTiles,
  defaultTilesViewMap,
  defaultTilesEditMap,
  messagesTiles,
  sidebarComponents,
} from './Tiles';
import { defaultToolbarComponents } from './Toolbar';

export const settings = {
  host: process.env.HOST || 'localhost',
  port: process.env.PORT || '3000',
  apiPath: process.env.RAZZLE_API_PATH || 'http://localhost:8080/Plone', // for Plone
  // apiPath: process.env.RAZZLE_API_PATH || 'http://localhost:8000', // for Volto reference
  // apiPath: process.env.RAZZLE_API_PATH || 'http://localhost:8081/db/web', // for guillotina
  websockets: process.env.RAZZLE_WEBSOCKETS || false,
  nonContentRoutes,
  extendedBlockRenderMap,
  blockStyleFn,
  listBlockTypes,
  FromHTMLCustomBlockFn,
  richTextEditorInlineToolbarButtons: inlineToolbarButtons,
  richTextEditorPlugins: plugins,
  ToHTMLRenderers,
  ToHTMLOptions,
};

export const widgets = {
  ...widgetMapping,
  default: defaultWidget,
};

export const views = {
  layoutViews,
  contentTypesViews,
  defaultView,
  errorViews,
};

export const tiles = {
  customTiles,
  defaultTilesViewMap,
  defaultTilesEditMap,
  messagesTiles,
<<<<<<< HEAD
};

export const toolbarComponents = {
  ...defaultToolbarComponents,
=======
  sidebarComponents,
>>>>>>> d625e4c2
};<|MERGE_RESOLUTION|>--- conflicted
+++ resolved
@@ -65,12 +65,9 @@
   defaultTilesViewMap,
   defaultTilesEditMap,
   messagesTiles,
-<<<<<<< HEAD
+  sidebarComponents,
 };
 
 export const toolbarComponents = {
   ...defaultToolbarComponents,
-=======
-  sidebarComponents,
->>>>>>> d625e4c2
 };