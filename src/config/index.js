/**
 * Config.
 * @module config
 */

import { defaultWidget, widgetMapping } from './Widgets';
import {
  layoutViews,
  contentTypesViews,
  defaultView,
  errorViews,
} from './Views';
import { nonContentRoutes } from './NonContentRoutes';
import ToHTMLRenderers, {
  options as ToHTMLOptions,
} from './RichTextEditor/ToHTML';
import {
  extendedBlockRenderMap,
  blockStyleFn,
  listBlockTypes,
} from './RichTextEditor/Blocks';
import plugins, { inlineToolbarButtons } from './RichTextEditor/Plugins';
import FromHTMLCustomBlockFn from './RichTextEditor/FromHTML';
import {
  customTiles,
  defaultTilesViewMap,
  defaultTilesEditMap,
  messagesTiles,
<<<<<<< HEAD
  requiredTiles,
=======
  sidebarComponents,
>>>>>>> 0f703b7e
} from './Tiles';

export const settings = {
  host: process.env.HOST || 'localhost',
  port: process.env.PORT || '3000',
  apiPath: process.env.RAZZLE_API_PATH || 'http://localhost:8080/Plone', // for Plone
  // apiPath: process.env.RAZZLE_API_PATH || 'http://localhost:8000', // for Volto reference
  // apiPath: process.env.RAZZLE_API_PATH || 'http://localhost:8081/db/web', // for guillotina
  websockets: process.env.RAZZLE_WEBSOCKETS || false,
  nonContentRoutes,
  extendedBlockRenderMap,
  blockStyleFn,
  listBlockTypes,
  FromHTMLCustomBlockFn,
  richTextEditorInlineToolbarButtons: inlineToolbarButtons,
  richTextEditorPlugins: plugins,
  ToHTMLRenderers,
  ToHTMLOptions,
};

export const widgets = {
  ...widgetMapping,
  default: defaultWidget,
};

export const views = {
  layoutViews,
  contentTypesViews,
  defaultView,
  errorViews,
};

export const tiles = {
  customTiles,
  defaultTilesViewMap,
  defaultTilesEditMap,
  messagesTiles,
<<<<<<< HEAD
  requiredTiles,
=======
  sidebarComponents,
>>>>>>> 0f703b7e
};<|MERGE_RESOLUTION|>--- conflicted
+++ resolved
@@ -26,11 +26,8 @@
   defaultTilesViewMap,
   defaultTilesEditMap,
   messagesTiles,
-<<<<<<< HEAD
   requiredTiles,
-=======
   sidebarComponents,
->>>>>>> 0f703b7e
 } from './Tiles';
 
 export const settings = {
@@ -68,9 +65,6 @@
   defaultTilesViewMap,
   defaultTilesEditMap,
   messagesTiles,
-<<<<<<< HEAD
   requiredTiles,
-=======
   sidebarComponents,
->>>>>>> 0f703b7e
 };