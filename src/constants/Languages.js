--- conflicted
+++ resolved
@@ -8,9 +8,6 @@
   de: 'Deutsch',
   nl: 'Nederlands',
   ja: '日本語',
-<<<<<<< HEAD
   pt_BR: 'Português (Brasil)',
-=======
   es: 'Spanish',
->>>>>>> 81f9d9c2
 };