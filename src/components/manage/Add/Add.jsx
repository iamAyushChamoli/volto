/**
 * Add container.
 * @module components/manage/Add/Add
 */

import React, { Component } from 'react';
import PropTypes from 'prop-types';
import Helmet from 'react-helmet';
import { connect } from 'react-redux';
import { bindActionCreators } from 'redux';
import { Router, withRouter } from 'react-router-dom';
import { asyncConnect } from 'redux-connect';
import { keys, isEmpty, pick } from 'lodash';
import { defineMessages, injectIntl, intlShape } from 'react-intl';
import { Portal } from 'react-portal';
import { DragDropContext } from 'react-dnd';
import HTML5Backend from 'react-dnd-html5-backend';
import qs from 'query-string';
import { settings } from '~/config';

import { createContent, getSchema } from '../../../actions';
import { Form, Icon, Toolbar } from '../../../components';
import {
  getBaseUrl,
  hasTilesData,
  getTilesFieldname,
  getTilesLayoutFieldname,
} from '../../../helpers';

import saveSVG from '../../../icons/save.svg';
import clearSVG from '../../../icons/clear.svg';
import tilesSVG from '../../../icons/content-existing.svg';
import formSVG from '../../../icons/properties.svg';

const messages = defineMessages({
  add: {
    id: 'Add {type}',
    defaultMessage: 'Add {type}',
  },
  save: {
    id: 'Save',
    defaultMessage: 'Save',
  },
  cancel: {
    id: 'Cancel',
    defaultMessage: 'Cancel',
  },
  properties: {
    id: 'Properties',
    defaultMessage: 'Properties',
  },
  visual: {
    id: 'Visual',
    defaultMessage: 'Visual',
  },
});

@DragDropContext(HTML5Backend)
@injectIntl
@connect(
  (state, props) => ({
    createRequest: state.content.create,
    schemaRequest: state.schema,
    content: state.content.data,
    schema: state.schema.schema,
    pathname: props.location.pathname,
    returnUrl: qs.parse(props.location.search).return_url,
    type: qs.parse(props.location.search).type,
  }),
  dispatch => bindActionCreators({ createContent, getSchema }, dispatch),
)
/**
 * AddComponent class.
 * @class AddComponent
 * @extends Component
 */
export class AddComponent extends Component {
  /**
   * Property types.
   * @property {Object} propTypes Property types.
   * @static
   */
  static propTypes = {
    createContent: PropTypes.func.isRequired,
    getSchema: PropTypes.func.isRequired,
    pathname: PropTypes.string.isRequired,
    schema: PropTypes.objectOf(PropTypes.any),
    content: PropTypes.shape({
      // eslint-disable-line react/no-unused-prop-types
      '@id': PropTypes.string,
      '@type': PropTypes.string,
    }),
    returnUrl: PropTypes.string,
    createRequest: PropTypes.shape({
      loading: PropTypes.bool,
      loaded: PropTypes.bool,
    }).isRequired,
    schemaRequest: PropTypes.shape({
      loading: PropTypes.bool,
      loaded: PropTypes.bool,
    }).isRequired,
    type: PropTypes.string,
    intl: intlShape.isRequired,
  };

  /**
   * Default properties
   * @property {Object} defaultProps Default properties.
   * @static
   */
  static defaultProps = {
    schema: null,
    content: null,
    returnUrl: null,
    type: 'Default',
  };

  /**
   * Constructor
   * @method constructor
   * @param {Object} props Component properties
   * @constructs WysiwygEditor
   */
  constructor(props) {
    super(props);
    this.state = {
      visual: false,
    };
    this.onCancel = this.onCancel.bind(this);
    this.onSubmit = this.onSubmit.bind(this);
    this.onToggleVisual = this.onToggleVisual.bind(this);
  }

  /**
   * Component will mount
   * @method componentWillMount
   * @returns {undefined}
   */
  componentWillMount() {
    this.props.getSchema(this.props.type);
  }

  /**
   * Component will receive props
   * @method componentWillReceiveProps
   * @param {Object} nextProps Next properties
   * @returns {undefined}
   */
  componentWillReceiveProps(nextProps) {
    if (
      this.props.createRequest.loading &&
      nextProps.createRequest.loaded &&
      nextProps.content['@type'] === this.props.type
    ) {
      this.props.history.push(
        this.props.returnUrl ||
          nextProps.content['@id'].replace(settings.apiPath, ''),
      );
    }
    if (this.props.schemaRequest.loading && nextProps.schemaRequest.loaded) {
      if (hasTilesData(nextProps.schema.properties)) {
        this.setState({
          visual: true,
        });
      }
    }
  }

  /**
   * Submit handler
   * @method onSubmit
   * @param {object} data Form data.
   * @returns {undefined}
   */
  onSubmit(data) {
    this.props.createContent(getBaseUrl(this.props.pathname), {
      ...data,
      '@static_behaviors': this.props.schema.definitions
        ? keys(this.props.schema.definitions)
        : null,
      '@type': this.props.type,
    });
  }

  /**
   * Cancel handler
   * @method onCancel
   * @returns {undefined}
   */
  onCancel() {
    this.props.history.push(getBaseUrl(this.props.pathname));
  }

  /**
   * Toggle visual
   * @method onToggleVisual
   * @returns {undefined}
   */
  onToggleVisual() {
    this.setState({
      visual: !this.state.visual,
    });
  }

  /**
   * Render method.
   * @method render
   * @returns {string} Markup for the component.
   */
  render() {
    if (this.props.schemaRequest.loaded) {
      return (
        <div id="page-add">
          <Helmet
            title={this.props.intl.formatMessage(messages.add, {
              type: this.props.type,
            })}
          />
          <Form
            ref={instance => {
              if (instance) {
                this.form = instance.refs.wrappedInstance;
              }
            }}
            schema={this.props.schema}
            formData={{
              [getTilesFieldname(this.props.schema.properties)]: null,
              [getTilesLayoutFieldname(this.props.schema.properties)]: null,
            }}
            onSubmit={this.onSubmit}
            hideActions
            pathname={this.props.pathname}
            visual={this.state.visual}
            title={this.props.intl.formatMessage(messages.add, {
              type: this.props.type,
            })}
            loading={this.props.createRequest.loading}
          />
          <Portal node={__CLIENT__ && document.getElementById('toolbar')}>
            <Toolbar
              pathname={this.props.pathname}
              hideDefaultViewButtons
              inner={
                <div>
<<<<<<< HEAD
                  <button className="save" onClick={() => this.form.onSubmit()}>
=======
                  <a
                    id="toolbar-save"
                    className="item"
                    onClick={() => this.form.onSubmit()}
                  >
>>>>>>> 9954c986
                    <Icon
                      name={saveSVG}
                      className="circled"
                      size="32px"
                      title={this.props.intl.formatMessage(messages.save)}
                    />
                  </button>
                  {hasTilesData(this.props.schema.properties) && (
                    <button
                      className="item"
                      onClick={() => this.onToggleVisual()}
                    >
                      <Icon
                        name={this.state.visual ? formSVG : tilesSVG}
                        size="32px"
                        title={this.props.intl.formatMessage(
                          this.state.visual
                            ? messages.properties
                            : messages.visual,
                        )}
                      />
                    </button>
                  )}
                  <button className="cancel" onClick={() => this.onCancel()}>
                    <Icon
                      name={clearSVG}
                      className="circled"
                      size="32px"
                      title={this.props.intl.formatMessage(messages.cancel)}
                    />
                  </button>
                </div>
              }
            />
          </Portal>
        </div>
      );
    }
    return <div />;
  }
}

export default asyncConnect([
  {
    key: 'schema',
    promise: ({ location, store: { dispatch } }) =>
      dispatch(getSchema(qs.parse(location.search).type)),
  },
  {
    key: 'content',
    promise: ({ location, store: { dispatch, getState } }) => {
      const { form } = getState();
      if (!isEmpty(form)) {
        return dispatch(
          createContent(getBaseUrl(location.pathname), {
            ...pick(form, ['title', 'description', 'text']),
            '@type': 'Document',
          }),
        );
      }
      return Promise.resolve(getState().content);
    },
  },
])(withRouter(AddComponent));<|MERGE_RESOLUTION|>--- conflicted
+++ resolved
@@ -242,15 +242,11 @@
               hideDefaultViewButtons
               inner={
                 <div>
-<<<<<<< HEAD
-                  <button className="save" onClick={() => this.form.onSubmit()}>
-=======
-                  <a
+                  <button
                     id="toolbar-save"
-                    className="item"
+                    className="save"
                     onClick={() => this.form.onSubmit()}
                   >
->>>>>>> 9954c986
                     <Icon
                       name={saveSVG}
                       className="circled"
