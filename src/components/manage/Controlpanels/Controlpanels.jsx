/**
 * Controlpanels component.
 * @module components/manage/Controlpanels/Controlpanels
 */

import React, { Component } from 'react';
import PropTypes from 'prop-types';
import { connect } from 'react-redux';
import { Link } from 'react-router-dom';
import { bindActionCreators } from 'redux';
import { concat, filter, last, map, uniqBy } from 'lodash';
import { Portal } from 'react-portal';
import Helmet from 'react-helmet';
import { Container, Grid, Header, Icon, Segment } from 'semantic-ui-react';
import {
  FormattedMessage,
  defineMessages,
  injectIntl,
  intlShape,
} from 'react-intl';

import Icons from '../../../constants/ControlpanelIcons';
import { listControlpanels } from '../../../actions';
<<<<<<< HEAD
import { Icon as IconNext, Toolbar } from '../../../components';
import { getBaseUrl } from '../../../helpers';
=======
import { Toolbar } from '../../../components';
>>>>>>> 9954c986

import backSVG from '../../../icons/back.svg';

const messages = defineMessages({
  sitesetup: {
    id: 'Site Setup',
    defaultMessage: 'Site Setup',
  },
  back: {
    id: 'Back',
    defaultMessage: 'Back',
  },
});

@injectIntl
@connect(
  (state, props) => ({
    controlpanels: state.controlpanels.controlpanels,
    pathname: props.location.pathname,
  }),
  dispatch => bindActionCreators({ listControlpanels }, dispatch),
)
/**
 * Controlpanels container class.
 * @class Controlpanels
 * @extends Component
 */
export default class Controlpanels extends Component {
  /**
   * Property types.
   * @property {Object} propTypes Property types.
   * @static
   */
  static propTypes = {
    listControlpanels: PropTypes.func.isRequired,
    controlpanels: PropTypes.arrayOf(
      PropTypes.shape({
        '@id': PropTypes.string,
        group: PropTypes.string,
        title: PropTypes.string,
      }),
    ).isRequired,
    pathname: PropTypes.string.isRequired,
    intl: intlShape.isRequired,
  };

  /**
   * Component will mount
   * @method componentWillMount
   * @returns {undefined}
   */
  componentWillMount() {
    this.props.listControlpanels();
  }

  /**
   * Render method.
   * @method render
   * @returns {string} Markup for the component.
   */
  render() {
    const controlpanels = map(
      concat(this.props.controlpanels, [
        {
          '@id': '/moderate-comments',
          group: 'Content',
          title: 'Moderate Comments',
        },
        {
          '@id': '/users',
          group: 'Users',
          title: 'Users and Groups',
        },
      ]),
      controlpanel => ({
        ...controlpanel,
        id: last(controlpanel['@id'].split('/')),
      }),
    );
    const groups = map(uniqBy(controlpanels, 'group'), 'group');
    return (
      <div className="view-wrapper">
        <Helmet title={this.props.intl.formatMessage(messages.sitesetup)} />
        <Container>
          <Segment.Group raised>
            <Segment className="primary">
              <FormattedMessage id="Site Setup" defaultMessage="Site Setup" />
            </Segment>
            {map(groups, group => [
              <Segment key={`header-${group}`} secondary>
                {group}
              </Segment>,
              <Segment key={`body-${group}`} attached>
                <Grid columns={6}>
                  <Grid.Row>
                    {map(filter(controlpanels, { group }), controlpanel => (
                      <Grid.Column key={controlpanel.id}>
                        <Link to={`/controlpanel/${controlpanel.id}`}>
                          <Header as="h3" icon textAlign="center">
                            <Icon name={Icons[controlpanel.id] || 'setting'} />
                            <Header.Content>
                              {controlpanel.title}
                            </Header.Content>
                          </Header>
                        </Link>
                      </Grid.Column>
                    ))}
                  </Grid.Row>
                </Grid>
              </Segment>,
            ])}
          </Segment.Group>
        </Container>
        <Portal node={__CLIENT__ && document.getElementById('toolbar')}>
          <Toolbar
            pathname={this.props.pathname}
            hideDefaultViewButtons
            inner={
<<<<<<< HEAD
              <Link to={`${getBaseUrl(this.props.pathname)}`} className="item">
                <IconNext
                  name={backSVG}
                  className="contents circled"
                  size="32px"
=======
              <Link to="/" className="item">
                <Icon
                  name="arrow left"
                  size="big"
                  color="blue"
>>>>>>> 9954c986
                  title={this.props.intl.formatMessage(messages.back)}
                />
              </Link>
            }
          />
        </Portal>
      </div>
    );
  }
}<|MERGE_RESOLUTION|>--- conflicted
+++ resolved
@@ -21,12 +21,7 @@
 
 import Icons from '../../../constants/ControlpanelIcons';
 import { listControlpanels } from '../../../actions';
-<<<<<<< HEAD
 import { Icon as IconNext, Toolbar } from '../../../components';
-import { getBaseUrl } from '../../../helpers';
-=======
-import { Toolbar } from '../../../components';
->>>>>>> 9954c986
 
 import backSVG from '../../../icons/back.svg';
 
@@ -145,19 +140,11 @@
             pathname={this.props.pathname}
             hideDefaultViewButtons
             inner={
-<<<<<<< HEAD
-              <Link to={`${getBaseUrl(this.props.pathname)}`} className="item">
+              <Link to="/" className="item">
                 <IconNext
                   name={backSVG}
                   className="contents circled"
                   size="32px"
-=======
-              <Link to="/" className="item">
-                <Icon
-                  name="arrow left"
-                  size="big"
-                  color="blue"
->>>>>>> 9954c986
                   title={this.props.intl.formatMessage(messages.back)}
                 />
               </Link>
