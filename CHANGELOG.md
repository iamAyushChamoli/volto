--- conflicted
+++ resolved
@@ -14,11 +14,8 @@
 
 ### Documentation
 
-<<<<<<< HEAD
+- Switch from `docs-linkcheckbroken` to `docs-linkcheck` in GitHub Actions because the former is broken. @stevepiercy
 - Set the output for storybook to the correct directory. @stevepiercy
-=======
-- Switch from `docs-linkcheckbroken` to `docs-linkcheck` in GitHub Actions because the former is broken. @stevepiercy
->>>>>>> d368edee
 
 ## 15.2.2 (2022-03-23)
 
