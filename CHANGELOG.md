# Change Log

## 2.1.4 (unreleased)

### Added

- Upgrade to Razzle 3 @sneridagh
- contact-form view @cekk
- Add cypress setup for both Plone and Guillotina @sneridagh

### Changes

- Several dependencies upgraded @sneridagh
- Fix image of Hero Tile for images in private containers @sneridagh
<<<<<<< HEAD
- Update SelectWidget and ArrayWidget and related vocabularies actions/reducers
  for the breaking changes in plone.restapi 3.0.0 @davisagli @sneridagh
=======
- Remove enforcement of JSdocs in Volto ESlint rules @sneridagh
- Remove RobotFramework tests in favor of the cypress ones @sneridagh
>>>>>>> 5287d62a

## 2.1.3 (2019-04-17)

### Changes

- Update api folder to Plone 5.2 and Python3, update the whole story @sneridagh

## 2.1.2 (2019-04-16)

### Changes

- Fixed issue where it was not possible to click into the title tile above the
  small red bar at the beginning of the line in some browsers. @jackahl
- Docs content editing. @esteele
- Fix the folder_contents view component bby preventing the SearchableText be
  empty if you haven't typed anything in the filter fields yet. This is caused
  by the new ZCatalog in Zope 4. @sneridagh

## 2.1.1 (2019-04-04)

### Changes

- Improved search action, now it supports passing directly the arrayed values
  and it converts it to Plone's query syntax @sneridagh

- Added depth argument to the navigation action, to match the @navigation
  endpoint feature @sneridagh

## 2.1.0 (2019-04-02)

### Added

- Added specific `onMutateTile` for solely use of the Text tile when it mutates
  to another type of tile. This prevents onChangeTile do one thing that it was
  not designed lifting responsibilities from it. @sneridagh
- Added `detached` mode for the text tile so it will be able to render outside
  the Volto editor without all the tile mutation machinery and the keyboard
  handlers. @sneridagh

### Changes

- Small improvements to the internal tile api @sneridagh
- Fix for tiles having dialog box `ENTER` key captured by global tile onKeyDown
  handler, then creating a tile instead of the intended behavior. @sneridagh
- Fix small CSS and import issues @sneridagh
- Fix Invalid Redraft object warning on console @sneridagh

## 2.0.0 (2019-03-25)

### Added

- Tiles refactor, move keyboard listeners and Trash icon to Tiles HOC
  @sneridagh
- Fix tiles navigation via cursors on all available tiles @sneridagh
- Fix UX on HTML tile when navigating via cursors @sneridagh
- Add ability to add new text tile via `Enter` key @sneridagh
- Add create new text tile at the bottom on adding tiles @sneridagh
- Improve general UX on tiles creation and focusing on creation @sneridagh

## 1.10.0 (2019-03-25)

### Added

- Fix npm package generation @sneridagh

## 1.9.0 (2019-03-25)

### Added

- Upgraded to React 16.8 (the one with hooks) @sneridagh
- Upgraded to the recent (at last) released react-redux 7.0beta.0, this release
  solves the performance issues with the new React context and leave them ready
  for the upcoming useRedux hook. This release supports the latest React 16.8.
  @sneridagh
- Upgraded to the latest Router and react-router-config and other required
  upgrades. @sneridagh
- Upgraded to latest redux-connect @sneridagh
- Upgraded to latest razzle @sneridagh

## 1.8.3 (2019-03-21)

### Changes

- Several CSS fixes @sneridagh
- Add several icons @sneridagh

## 1.8.2 (2019-03-21)

### Changes

- Improve README @svx @fredvd
- Pretty Pastanaga UI .overrides stylesheets @sneridagh

## 1.8.1 (2019-03-19)

### Changes

- Fix hero tile View styling, add definitive icon @sneridagh
- Fix the trash icon on the tiles that was displaced by other change @sneridagh

## 1.8.0 (2019-03-15)

### Added

- Hero Tile @nileshgulia1 @sneridagh

### Changes

## 1.7.0 (2019-03-03)

### Added

- Add image-zooming functionality @nileshgulia1

### Changes

- Fix image float/left right on image tile @timo

## 1.6.1 (2019-03-01)

### Changes

- Fix a regression on the add tile button alignment @sneridagh

## 1.6.0 (2019-03-01)

### Added

- Set image width in Volto editor to 50% for images that float left/right @timo
- Ability to navigate through the existing tiles with the cursors. @sneridagh
- HTML Tile for Volto Editor with preview and code prettifier
  @ajayns @nileshgulia1 @sneridagh
- Add error log in the SSR console @sneridagh
- Add SSR helper to get resources (images/files) from the server using the API
  headers. This fixes the missing images on non published resources while editing @sneridagh
- Fix not valid `<div>` tag nested in a `<p>` tag error on tiles and wysiwyg
  field @sneridagh

### Changes

- Clean .variables files from Pastanaga theme since they are already applied by
  the theming engine from the default theme. @sneridagh
- Fix edit forms with richtext fields coming from SSR @sneridagh

## 1.5.2 (2019-02-20)

### Changes

- Fix external images on Image Tile render @sneridagh
- Several fixes reagarding correctness of markup @sneridagh
- Issue with dangerouslySetInnerHTML RichText fields on first SSR load
  apparently fixed (due to the above fix) :) @sneridagh

## 1.5.1 (2019-02-19)

### Changes

- Fix build for projects created with `create-volto-app` @sneridagh
- Fix link view @nileshgulia1

## 1.5.0 (2019-02-19)

### Added

- Add Google Maps tile @nileshgulia1
- Add support for extending Semantic UI Styling using the semantic theme engine
  by adding an `extras` file that can bring into the engine new styles coming
  from third party libs or custom styling code for the local theme. Being this
  applied after semantic default styling, it's the last one in the styling
  cascade easing the develop of new themes. @sneridagh

### Changes

- Prevent Volto hit the @types endpoint (via its action, getTypes()) if the
  user is not authenticated, since it's useless and always returns a 401
  @sneridagh
- Improved readme @sneridagh
- New logo for the Pastanaga Theme referring to Volto and fix header @sneridagh
- Disable SocialSharing component by default @sneridagh
- Fix login tab index for username autofocus and password after tab @sneridagh
- Fix hamburgers menu @sneridagh
- Fix CSS sourcemaps by make postcss stage to accept other stages sourcemaps
  @sneridagh
- Add IE11 fixes by pinning some packages, added documentation in `docs` about
  it and how to deal with it. However, compatibility is _NOT_ guaranteed in
  future Volto releases @sneridagh
- Fix Header scroll in Firefox in case that there are lot of items in the nav
  @sneridagh
- Add supported browsers in README @sneridagh
- Default tile position to center for all the existing tiles @sneridagh

## 1.4.0 (2019-02-15)

### Added

- Add the ability to detect the edit Plone Site hack for show the tiles editor
  on Plone site edit @sneridagh

### Changes

- Bring back the stylelint default configs for IDEs @sneridagh
- Improve ESlint resolvers for special paths (@plone/volto and ~), so IDEs do
  not complain any more with no-unresolved active @sneridagh
- Fix the floating image problem in the Volto Editor @sneridagh

## 1.3.0 (2019-02-13)

### Added

- Improve the definitions of the view/edit tiles components for better
  extensibility. This might be a BREAKING change if you have already used the
  old way to extend/add more tiles, please update to the new one @sneridagh

### Changes

- Fix Travis unit testing false green @sneridagh
- Fix bad Proptype for location in ScrollToTop component @sneridagh

## 1.2.1 (2019-02-04)

### Changes

- Bring back the scroll to top on every route change feature @sneridagh
- Loosen node version, allow LTS (v8 and v10) @sneridagh

## 1.2.0 (2019-01-22)

### Added

- be able to specify custom headers in actions @vangheem
- fix icons used in contents @vangheem
- be able to work with mr.developer @vangheem
- add alias `@plone/volto-original` and `@package` webpack aliases @vangheem
- add `errorViews` configuration @vangheem

### Changes

- Upgrade to Node 10.14.2 @nileshgulia1

## 1.1.0 (2018-12-24)

### Changes

- Fix edit on root @robgietema
- Fix sharing @robgietema
- Fix error on token renew @robgietema
- Fix layout fieldname @bloodbare
- First field in a form will get the focus @robgietema
- Fix download file links @mikejmets
- Fix HMR missbehaving on both server and client @sneridagh
- Upgrade to Node 8.14.0 @timo
- Relaxed node runtime constraints @sneridagh
- Update to latest LESS and Semantic UI version @sneridagh

## Added

- Add .gitattributes file to avoid most Changelog merge conflicts @pnicolli
- Buildout for Python 3 @pbauer
- Websockets support @robgietema
- Subrequests to search and get content actions @robgietema
- Add logos @sneridagh @albertcasado

## 1.0.0 (2018-10-31)

### Added

- Training documentation link @robgietema

## 0.9.5 (2018-10-24)

### Changes

- Fix API*PATH variable using RAZZLE* prefix instead @sneridagh
- Fix FUOC (flash of unstyled content) in production mode @sneridagh
- Fix missing buttons on RichText tiles @sneridagh
- Fix original external `overrides.css` position in the cascade was applied in
  the wrong order in site.overrides in Pastanaga theme @sneridagh
- Fatten widget config @robgietema

## 0.9.4 (2018-10-10)

### Changes

- Fix tags layout @robgietema @jaroel
- Fix imports of views, widgets and tiles @robgietema @jaroel

## 0.9.3 (2018-10-10)

### Changes

- Fix logo import path @robgietema @jaroel

## 0.9.2 (2018-10-10)

### Added

- Automatic customization imports for images @robgietema @jaroel

## 0.9.1 (2018-10-10)

### Added

- Automatic customization imports @robgietema @jaroel

## 0.9.0 (2018-10-04)

### Changes

- Renamed package to Volto @robgietema

## 0.8.3 (2018-10-03)

### Changes

- Fix i18n script for dependency @robgietema

## 0.8.2 (2018-10-03)

### Changes

- Move all dev dependencies to dependencies @robgietema

## 0.8.1 (2018-10-03)

### Changes

- Fix compiling when used as a library @robgietema
- Fix buildout security issue @robgietema

## 0.8.0 (2018-10-03)

### Added

- Move the webpack config to Razzle @sneridagh @robgietema
- Upgrade React to 16.5 @tisto
- Upgrade React to 16.4.2 to fix a server-side vulnerability @tisto
- Support for base url @bloodbare

### Changes

- Merged Guillotina and Plone robot tests @bloodbare
- Don't reset total and batching on pending search @robgietema

## 0.7.0 (2018-07-31)

### Added

- Add Pastanaga Icon System @sneridagh
- Support for nested schemas @robgietema
- New block on return in editor @robgietema
- Added 404 page on page not found @robgietema
- Custom tiles support @sneridagh
- Add full register/password reset views @sneridagh
- Make the list block types configurable @robgietema
- Add all missing German translations @tisto
- Add helper `BodyClass` for appending classes to the `body` tag from View components @sneridagh
- Add Tiles support for Guillotina CMS @bloodbare @sneridagh @robgietema

### Changes

- Pastanaga Editor look and feel improvements and polishment @sneridagh @albertcasado
- Refactor configuration of routes, views and widgets for extensibility @sneridagh @davilima6
- Fix view name class in body element @sneridagh @davilima6
- Refactor actions @robgietema
- Store text tile data in json @robgietema
- Fixed tile add menu @robgietema
- Change to use root import on all config calls @sneridagh
- Fix CSS on tile image view @sneridagh
- Fix broken CSS on alignments left/right @sneridagh
- Tile DE literals translations @sneridagh
- Pass location as prop to child views in main View component in case we require it in some views @sneridagh
- Fix computed displayName from add-display-name Babel plugin for connected components @sneridagh

## 0.6.0 (2018-07-14)

### Added

- Schema widget @robgietema
- User actions and reducers @robgietema
- Group actions and reducers @robgietema
- Roles actions and reducers @robgietema
- Move combineReducers to the store creation level. This will ease the extensibility of them in Plone-React apps. @sneridagh
- Upgrade node to 8.11.2 @sneridagh
- Basic user listing in users controlpanel @robgietema
- Add missing FileWidget import @sneridagh
- Option to delete tiles @robgietema
- Option to add tiles @robgietema
- Image tiles in editor @robgietema
- Align images in editor @robgietema
- Video tiles in editor @robgietema
- Video tiles in editor @robgietema
- Sitemap.xml.gz view @robgietema
- Upload image indicator @robgietema
- Video tile view @robgietema
- Option to reset image @robgietema
- Drag and drop to reorder tiles @robgietema
- Enhanced DraftJS AnchorLink Plugin @robgietema @sneridagh
- Added the configuration required in Webpack config to load CSS modules in the project, required by DraftJS AnchorLink plugin @sneridagh

### Changes

- Styled wysiwyg widget @robgietema
- Switch from accordion to tabs in forms @robgietema
- Upgrade to Node 8.11.1 @tisto
- Replace ExtractionTextCSSPlugin with the new mini-css-extract-plugin, adapt universal-webpack config @sneridagh
- Removed flow @robgietema
- Fix eslint prettier config @robgietema
- Refactor actions and reducers to match restapi docs naming @robgietema
- Fix site root api calls @robgietema
- Change visual editor to use the new tiles api @robgietema
- Fix bug with wrong order input @robgietema
- Fix several problems in the DraftJS AnchorLink plugin @sneridagh
- Replace DraftJS Toolbar plugin H1/H2 buttons for H2/H3 ones @sneridagh
- Sync i18n translations @sneridagh
- Fix CSS .input class scope intrusion on the project introduced by the AnchorLink plugin fork @sneridagh
- Improve search reducer by adding the batching property in the search store.
- Upgrade to Node 8.11.3 @sneridagh

## 0.5.0 (2018-03-23)

### Added

- Pastanaga theme package @jaroel, @robgietema
- Registry based controlpanels @robgietema
- Component documentation @robgietema
- Component documentation examples @VaysseB
- Folder listing view @cekk
- Prettier docs for SCA @nileshgulia1
- Comments, email notification and vocabularies reducers @robgietema
- Pastanaga theme @robgietema
- Pastanaga manage views @robgietema
- Pastanaga theme views @robgietema
- Callout styling to draftjs @robgietema
- Image, file and news item view @robgietema
- Social sharing @robgietema
- Commenting @robgietema
- Tags @robgietema
- Renew login token when almost expired @robgietema
- Cctions reducers @robgietema
- Error reporting with Sentry support on client (default ErrorBoundary), server and Redux middleware @sneridagh
- Tiles reducers @robgietema
- Context aware toolbar @robgietema
- Hamburger menu navigation on mobile @sneridagh
- Editor prototype @robgietema
- Support for null values when reseting a field value @sneridagh

### Changes

- Update plone api versions / bootstrap process @thet
- Fix textwidget proptypes @cekk
- Remove phantomjs @tulikavijay
- Upgrade to node 8 @robgietema
- Switched to draft js plugins editor @robgietema
- Fix paragraph styling in draftjs @robgietema
- Fixed summary and tabular views @robgietema
- Upgrade to React 16 @sneridagh
- Upgrade to Webpack 4 @sneridagh
- Review chunks policy. Keep it in sync with Webpack 4 policy with entrypoint bundles @sneridagh
- Merged block styling to inline toolbar @robgietema
- Actions aware toolbar @sneridagh
- Fix permissions on the toolbar display menu @sneridagh

## 0.4.0 (2017-05-03)

### Added

- Adding tiles @robgietema
- Handle different tiles @robgietema
- Resizing of tiles @robgietema
- Deletion of tiles @robgietema
- Drag and drop of tiles @robgietema
- Basic mosaic grid rendering @robgietema
- Form validation @robgietema
- Notification messages @robgietema

### Changes

- Updated to new history api @robgietema
- Deselect on click outside grid @robgietema

## 0.3.0 (2017-04-29)

### Added

- Personal information @robgietema
- Change password @robgietema
- Password widget @robgietema
- I18n support and translations @robgietema
- Personal preferences @robgietema
- Rename action @robgietema

### Changed

- Fixed favicon @robgietema

## 0.2.0 (2017-04-27)

### Added

- Batch state in folder contents @robgietema
- Batch properties in folder contents @robgietema
- Batch tags in folder contents @robgietema
- Batch rename in folder contents @robgietema
- Diff view @robgietema
- Add revert to version @robgietema
- Create view revision page @robgietema
- Create history list view @robgietema
- Sorting of items in folder contents @robgietema
- Upload files in folder contents @robgietema
- Ordering of columns in folder contents @robgietema
- Ordering of items in folder contents @robgietema
- Pagination in folder contents @robgietema
- Delete in folder contents @robgietema

### Changed

- Only show add and contents in the toolbar when folderish @robgietema
- Diff on words not chars @robgietema

## 0.1.0 (2017-04-20)

### Added

- Folder contents @robgietema
- Sharing menu and view @robgietema
- Display menu @robgietema
- Semantic UI integration @robgietema
- Basic Mosaic setup @robgietema
- Basic Server Side Rendering @robgietema
- Search view @robgietema
- Actions menu @robgietema
- Workflow menu @robgietema
- Add menu @robgietema
- Add and edit forms including widgets @robgietema
- Basic components (navigation, toolbar, breadcrumbs etc) @robgietema
- Authentication including login / logout @robgietema
- Setup build environment @robgietema<|MERGE_RESOLUTION|>--- conflicted
+++ resolved
@@ -12,13 +12,10 @@
 
 - Several dependencies upgraded @sneridagh
 - Fix image of Hero Tile for images in private containers @sneridagh
-<<<<<<< HEAD
 - Update SelectWidget and ArrayWidget and related vocabularies actions/reducers
   for the breaking changes in plone.restapi 3.0.0 @davisagli @sneridagh
-=======
 - Remove enforcement of JSdocs in Volto ESlint rules @sneridagh
 - Remove RobotFramework tests in favor of the cypress ones @sneridagh
->>>>>>> 5287d62a
 
 ## 2.1.3 (2019-04-17)
 
