# Change Log

## 1.4.1 (unreleased)

### Added

### Changes

- Prevent Volto hit the @types endpoint (via its action, getTypes()) if the
  user is not authenticated, since it's useless and always returns a 401
  @sneridagh
- Improved readme @sneridagh
<<<<<<< HEAD
- New logo and fix header @sneridagh
=======
- Disable SocialSharing component by default @sneridagh
>>>>>>> fd15f458

## 1.4.0 (2019-02-15)

### Added

- Add the ability to detect the edit Plone Site hack for show the tiles editor
  on Plone site edit @sneridagh

### Changes

- Bring back the stylelint default configs for IDEs @sneridagh
- Improve ESlint resolvers for special paths (@plone/volto and ~), so IDEs do
  not complain any more with no-unresolved active @sneridagh
- Fix the floating image problem in the Volto Editor @sneridagh

## 1.3.0 (2019-02-13)

### Added

 - Improve the definitions of the view/edit tiles components for better
   extensibility. This might be a BREAKING change if you have already used the
   old way to extend/add more tiles, please update to the new one @sneridagh

### Changes

 - Fix Travis unit testing false green @sneridagh
 - Fix bad Proptype for location in ScrollToTop component @sneridagh

## 1.2.1 (2019-02-04)

### Changes

 - Bring back the scroll to top on every route change feature @sneridagh
 - Loosen node version, allow LTS (v8 and v10) @sneridagh

## 1.2.0 (2019-01-22)

### Added

- be able to specify custom headers in actions @vangheem
- fix icons used in contents @vangheem
- be able to work with mr.developer @vangheem
- add alias `@plone/volto-original` and `@package` webpack aliases @vangheem
- add `errorViews` configuration @vangheem

### Changes

- Upgrade to Node 10.14.2 @nileshgulia1

## 1.1.0 (2018-12-24)

### Changes

- Fix edit on root @robgietema
- Fix sharing @robgietema
- Fix error on token renew @robgietema
- Fix layout fieldname @bloodbare
- First field in a form will get the focus @robgietema
- Fix download file links @mikejmets
- Fix HMR missbehaving on both server and client @sneridagh
- Upgrade to Node 8.14.0 @timo
- Relaxed node runtime constraints @sneridagh
- Update to latest LESS and Semantic UI version @sneridagh

## Added

- Add .gitattributes file to avoid most Changelog merge conflicts @pnicolli
- Buildout for Python 3 @pbauer
- Websockets support @robgietema
- Subrequests to search and get content actions @robgietema
- Add logos @sneridagh @albertcasado

## 1.0.0 (2018-10-31)

### Added

- Training documentation link @robgietema

## 0.9.5 (2018-10-24)

### Changes

- Fix API*PATH variable using RAZZLE* prefix instead @sneridagh
- Fix FUOC (flash of unstyled content) in production mode @sneridagh
- Fix missing buttons on RichText tiles @sneridagh
- Fix original external `overrides.css` position in the cascade was applied in
  the wrong order in site.overrides in Pastanaga theme @sneridagh
- Fatten widget config @robgietema

## 0.9.4 (2018-10-10)

### Changes

- Fix tags layout @robgietema @jaroel
- Fix imports of views, widgets and tiles @robgietema @jaroel

## 0.9.3 (2018-10-10)

### Changes

- Fix logo import path @robgietema @jaroel

## 0.9.2 (2018-10-10)

### Added

- Automatic customization imports for images @robgietema @jaroel

## 0.9.1 (2018-10-10)

### Added

- Automatic customization imports @robgietema @jaroel

## 0.9.0 (2018-10-04)

### Changes

- Renamed package to Volto @robgietema

## 0.8.3 (2018-10-03)

### Changes

- Fix i18n script for dependency @robgietema

## 0.8.2 (2018-10-03)

### Changes

- Move all dev dependencies to dependencies @robgietema

## 0.8.1 (2018-10-03)

### Changes

- Fix compiling when used as a library @robgietema
- Fix buildout security issue @robgietema

## 0.8.0 (2018-10-03)

### Added

- Move the webpack config to Razzle @sneridagh @robgietema
- Upgrade React to 16.5 @tisto
- Upgrade React to 16.4.2 to fix a server-side vulnerability @tisto
- Support for base url @bloodbare

### Changes

- Merged Guillotina and Plone robot tests @bloodbare
- Don't reset total and batching on pending search @robgietema

## 0.7.0 (2018-07-31)

### Added

- Add Pastanaga Icon System @sneridagh
- Support for nested schemas @robgietema
- New block on return in editor @robgietema
- Added 404 page on page not found @robgietema
- Custom tiles support @sneridagh
- Add full register/password reset views @sneridagh
- Make the list block types configurable @robgietema
- Add all missing German translations @tisto
- Add helper `BodyClass` for appending classes to the `body` tag from View components @sneridagh
- Add Tiles support for Guillotina CMS @bloodbare @sneridagh @robgietema

### Changes

- Pastanaga Editor look and feel improvements and polishment @sneridagh @albertcasado
- Refactor configuration of routes, views and widgets for extensibility @sneridagh @davilima6
- Fix view name class in body element @sneridagh @davilima6
- Refactor actions @robgietema
- Store text tile data in json @robgietema
- Fixed tile add menu @robgietema
- Change to use root import on all config calls @sneridagh
- Fix CSS on tile image view @sneridagh
- Fix broken CSS on alignments left/right @sneridagh
- Tile DE literals translations @sneridagh
- Pass location as prop to child views in main View component in case we require it in some views @sneridagh
- Fix computed displayName from add-display-name Babel plugin for connected components @sneridagh

## 0.6.0 (2018-07-14)

### Added

- Schema widget @robgietema
- User actions and reducers @robgietema
- Group actions and reducers @robgietema
- Roles actions and reducers @robgietema
- Move combineReducers to the store creation level. This will ease the extensibility of them in Plone-React apps. @sneridagh
- Upgrade node to 8.11.2 @sneridagh
- Basic user listing in users controlpanel @robgietema
- Add missing FileWidget import @sneridagh
- Option to delete tiles @robgietema
- Option to add tiles @robgietema
- Image tiles in editor @robgietema
- Align images in editor @robgietema
- Video tiles in editor @robgietema
- Video tiles in editor @robgietema
- Sitemap.xml.gz view @robgietema
- Upload image indicator @robgietema
- Video tile view @robgietema
- Option to reset image @robgietema
- Drag and drop to reorder tiles @robgietema
- Enhanced DraftJS AnchorLink Plugin @robgietema @sneridagh
- Added the configuration required in Webpack config to load CSS modules in the project, required by DraftJS AnchorLink plugin @sneridagh

### Changes

- Styled wysiwyg widget @robgietema
- Switch from accordion to tabs in forms @robgietema
- Upgrade to Node 8.11.1 @tisto
- Replace ExtractionTextCSSPlugin with the new mini-css-extract-plugin, adapt universal-webpack config @sneridagh
- Removed flow @robgietema
- Fix eslint prettier config @robgietema
- Refactor actions and reducers to match restapi docs naming @robgietema
- Fix site root api calls @robgietema
- Change visual editor to use the new tiles api @robgietema
- Fix bug with wrong order input @robgietema
- Fix several problems in the DraftJS AnchorLink plugin @sneridagh
- Replace DraftJS Toolbar plugin H1/H2 buttons for H2/H3 ones @sneridagh
- Sync i18n translations @sneridagh
- Fix CSS .input class scope intrusion on the project introduced by the AnchorLink plugin fork @sneridagh
- Improve search reducer by adding the batching property in the search store.
- Upgrade to Node 8.11.3 @sneridagh

## 0.5.0 (2018-03-23)

### Added

- Pastanaga theme package @jaroel, @robgietema
- Registry based controlpanels @robgietema
- Component documentation @robgietema
- Component documentation examples @VaysseB
- Folder listing view @cekk
- Prettier docs for SCA @nileshgulia1
- Comments, email notification and vocabularies reducers @robgietema
- Pastanaga theme @robgietema
- Pastanaga manage views @robgietema
- Pastanaga theme views @robgietema
- Callout styling to draftjs @robgietema
- Image, file and news item view @robgietema
- Social sharing @robgietema
- Commenting @robgietema
- Tags @robgietema
- Renew login token when almost expired @robgietema
- Cctions reducers @robgietema
- Error reporting with Sentry support on client (default ErrorBoundary), server and Redux middleware @sneridagh
- Tiles reducers @robgietema
- Context aware toolbar @robgietema
- Hamburger menu navigation on mobile @sneridagh
- Editor prototype @robgietema
- Support for null values when reseting a field value @sneridagh

### Changes

- Update plone api versions / bootstrap process @thet
- Fix textwidget proptypes @cekk
- Remove phantomjs @tulikavijay
- Upgrade to node 8 @robgietema
- Switched to draft js plugins editor @robgietema
- Fix paragraph styling in draftjs @robgietema
- Fixed summary and tabular views @robgietema
- Upgrade to React 16 @sneridagh
- Upgrade to Webpack 4 @sneridagh
- Review chunks policy. Keep it in sync with Webpack 4 policy with entrypoint bundles @sneridagh
- Merged block styling to inline toolbar @robgietema
- Actions aware toolbar @sneridagh
- Fix permissions on the toolbar display menu @sneridagh

## 0.4.0 (2017-05-03)

### Added

- Adding tiles @robgietema
- Handle different tiles @robgietema
- Resizing of tiles @robgietema
- Deletion of tiles @robgietema
- Drag and drop of tiles @robgietema
- Basic mosaic grid rendering @robgietema
- Form validation @robgietema
- Notification messages @robgietema

### Changes

- Updated to new history api @robgietema
- Deselect on click outside grid @robgietema

## 0.3.0 (2017-04-29)

### Added

- Personal information @robgietema
- Change password @robgietema
- Password widget @robgietema
- I18n support and translations @robgietema
- Personal preferences @robgietema
- Rename action @robgietema

### Changed

- Fixed favicon @robgietema

## 0.2.0 (2017-04-27)

### Added

- Batch state in folder contents @robgietema
- Batch properties in folder contents @robgietema
- Batch tags in folder contents @robgietema
- Batch rename in folder contents @robgietema
- Diff view @robgietema
- Add revert to version @robgietema
- Create view revision page @robgietema
- Create history list view @robgietema
- Sorting of items in folder contents @robgietema
- Upload files in folder contents @robgietema
- Ordering of columns in folder contents @robgietema
- Ordering of items in folder contents @robgietema
- Pagination in folder contents @robgietema
- Delete in folder contents @robgietema

### Changed

- Only show add and contents in the toolbar when folderish @robgietema
- Diff on words not chars @robgietema

## 0.1.0 (2017-04-20)

### Added

- Folder contents @robgietema
- Sharing menu and view @robgietema
- Display menu @robgietema
- Semantic UI integration @robgietema
- Basic Mosaic setup @robgietema
- Basic Server Side Rendering @robgietema
- Search view @robgietema
- Actions menu @robgietema
- Workflow menu @robgietema
- Add menu @robgietema
- Add and edit forms including widgets @robgietema
- Basic components (navigation, toolbar, breadcrumbs etc) @robgietema
- Authentication including login / logout @robgietema
- Setup build environment @robgietema<|MERGE_RESOLUTION|>--- conflicted
+++ resolved
@@ -10,11 +10,8 @@
   user is not authenticated, since it's useless and always returns a 401
   @sneridagh
 - Improved readme @sneridagh
-<<<<<<< HEAD
 - New logo and fix header @sneridagh
-=======
 - Disable SocialSharing component by default @sneridagh
->>>>>>> fd15f458
 
 ## 1.4.0 (2019-02-15)
 
