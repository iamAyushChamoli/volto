# Change Log

## 1.0.1 (unreleased)

### Change

- Fix edit on root @robgietema
- Fix sharing @robgietema
- Fix error on token renew @robgietema
- Fix layout fieldname @bloodbare
- First field in a form will get the focus @robgietema
- Fix download file links @mikejmets
- Relaxed node runtime constraints @sneridagh

## Added

- Add .gitattributes file to avoid most Changelog merge conflicts @pnicolli
- Buildout for Python 3 @pbauer
- Websockets support @robgietema
<<<<<<< HEAD
- contact-info view @cekk
=======
- Subrequests to search and get content actions @robgietema
- Add logos @sneridagh @albertcasado
>>>>>>> 2a722f3f

## 1.0.0 (2018-10-31)

### Added

- Training documentation link @robgietema

## 0.9.5 (2018-10-24)

### Changes

- Fix API*PATH variable using RAZZLE* prefix instead @sneridagh
- Fix FUOC (flash of unstyled content) in production mode @sneridagh
- Fix missing buttons on RichText tiles @sneridagh
- Fix original external `overrides.css` position in the cascade was applied in
  the wrong order in site.overrides in Pastanaga theme @sneridagh
- Fatten widget config @robgietema

## 0.9.4 (2018-10-10)

### Changes

- Fix tags layout @robgietema @jaroel
- Fix imports of views, widgets and tiles @robgietema @jaroel

## 0.9.3 (2018-10-10)

### Changes

- Fix logo import path @robgietema @jaroel

## 0.9.2 (2018-10-10)

### Added

- Automatic customization imports for images @robgietema @jaroel

## 0.9.1 (2018-10-10)

### Added

- Automatic customization imports @robgietema @jaroel

## 0.9.0 (2018-10-04)

### Changes

- Renamed package to Volto @robgietema

## 0.8.3 (2018-10-03)

### Changes

- Fix i18n script for dependency @robgietema

## 0.8.2 (2018-10-03)

### Changes

- Move all dev dependencies to dependencies @robgietema

## 0.8.1 (2018-10-03)

### Changes

- Fix compiling when used as a library @robgietema
- Fix buildout security issue @robgietema

## 0.8.0 (2018-10-03)

### Added

- Move the webpack config to Razzle @sneridagh @robgietema
- Upgrade React to 16.5 @tisto
- Upgrade React to 16.4.2 to fix a server-side vulnerability @tisto
- Support for base url @bloodbare

### Changes

- Merged Guillotina and Plone robot tests @bloodbare
- Don't reset total and batching on pending search @robgietema

## 0.7.0 (2018-07-31)

### Added

- Add Pastanaga Icon System @sneridagh
- Support for nested schemas @robgietema
- New block on return in editor @robgietema
- Added 404 page on page not found @robgietema
- Custom tiles support @sneridagh
- Add full register/password reset views @sneridagh
- Make the list block types configurable @robgietema
- Add all missing German translations @tisto
- Add helper `BodyClass` for appending classes to the `body` tag from View components @sneridagh
- Add Tiles support for Guillotina CMS @bloodbare @sneridagh @robgietema

### Changes

- Pastanaga Editor look and feel improvements and polishment @sneridagh @albertcasado
- Refactor configuration of routes, views and widgets for extensibility @sneridagh @davilima6
- Fix view name class in body element @sneridagh @davilima6
- Refactor actions @robgietema
- Store text tile data in json @robgietema
- Fixed tile add menu @robgietema
- Change to use root import on all config calls @sneridagh
- Fix CSS on tile image view @sneridagh
- Fix broken CSS on alignments left/right @sneridagh
- Tile DE literals translations @sneridagh
- Pass location as prop to child views in main View component in case we require it in some views @sneridagh
- Fix computed displayName from add-display-name Babel plugin for connected components @sneridagh

## 0.6.0 (2018-07-14)

### Added

- Schema widget @robgietema
- User actions and reducers @robgietema
- Group actions and reducers @robgietema
- Roles actions and reducers @robgietema
- Move combineReducers to the store creation level. This will ease the extensibility of them in Plone-React apps. @sneridagh
- Upgrade node to 8.11.2 @sneridagh
- Basic user listing in users controlpanel @robgietema
- Add missing FileWidget import @sneridagh
- Option to delete tiles @robgietema
- Option to add tiles @robgietema
- Image tiles in editor @robgietema
- Align images in editor @robgietema
- Video tiles in editor @robgietema
- Video tiles in editor @robgietema
- Sitemap.xml.gz view @robgietema
- Upload image indicator @robgietema
- Video tile view @robgietema
- Option to reset image @robgietema
- Drag and drop to reorder tiles @robgietema
- Enhanced DraftJS AnchorLink Plugin @robgietema @sneridagh
- Added the configuration required in Webpack config to load CSS modules in the project, required by DraftJS AnchorLink plugin @sneridagh

### Changes

- Styled wysiwyg widget @robgietema
- Switch from accordion to tabs in forms @robgietema
- Upgrade to Node 8.11.1 @tisto
- Replace ExtractionTextCSSPlugin with the new mini-css-extract-plugin, adapt universal-webpack config @sneridagh
- Removed flow @robgietema
- Fix eslint prettier config @robgietema
- Refactor actions and reducers to match restapi docs naming @robgietema
- Fix site root api calls @robgietema
- Change visual editor to use the new tiles api @robgietema
- Fix bug with wrong order input @robgietema
- Fix several problems in the DraftJS AnchorLink plugin @sneridagh
- Replace DraftJS Toolbar plugin H1/H2 buttons for H2/H3 ones @sneridagh
- Sync i18n translations @sneridagh
- Fix CSS .input class scope intrusion on the project introduced by the AnchorLink plugin fork @sneridagh
- Improve search reducer by adding the batching property in the search store.
- Upgrade to Node 8.11.3 @sneridagh

## 0.5.0 (2018-03-23)

### Added

- Pastanaga theme package @jaroel, @robgietema
- Registry based controlpanels @robgietema
- Component documentation @robgietema
- Component documentation examples @VaysseB
- Folder listing view @cekk
- Prettier docs for SCA @nileshgulia1
- Comments, email notification and vocabularies reducers @robgietema
- Pastanaga theme @robgietema
- Pastanaga manage views @robgietema
- Pastanaga theme views @robgietema
- Callout styling to draftjs @robgietema
- Image, file and news item view @robgietema
- Social sharing @robgietema
- Commenting @robgietema
- Tags @robgietema
- Renew login token when almost expired @robgietema
- Cctions reducers @robgietema
- Error reporting with Sentry support on client (default ErrorBoundary), server and Redux middleware @sneridagh
- Tiles reducers @robgietema
- Context aware toolbar @robgietema
- Hamburger menu navigation on mobile @sneridagh
- Editor prototype @robgietema
- Support for null values when reseting a field value @sneridagh

### Changes

- Update plone api versions / bootstrap process @thet
- Fix textwidget proptypes @cekk
- Remove phantomjs @tulikavijay
- Upgrade to node 8 @robgietema
- Switched to draft js plugins editor @robgietema
- Fix paragraph styling in draftjs @robgietema
- Fixed summary and tabular views @robgietema
- Upgrade to React 16 @sneridagh
- Upgrade to Webpack 4 @sneridagh
- Review chunks policy. Keep it in sync with Webpack 4 policy with entrypoint bundles @sneridagh
- Merged block styling to inline toolbar @robgietema
- Actions aware toolbar @sneridagh
- Fix permissions on the toolbar display menu @sneridagh

## 0.4.0 (2017-05-03)

### Added

- Adding tiles @robgietema
- Handle different tiles @robgietema
- Resizing of tiles @robgietema
- Deletion of tiles @robgietema
- Drag and drop of tiles @robgietema
- Basic mosaic grid rendering @robgietema
- Form validation @robgietema
- Notification messages @robgietema

### Changes

- Updated to new history api @robgietema
- Deselect on click outside grid @robgietema

## 0.3.0 (2017-04-29)

### Added

- Personal information @robgietema
- Change password @robgietema
- Password widget @robgietema
- I18n support and translations @robgietema
- Personal preferences @robgietema
- Rename action @robgietema

### Changed

- Fixed favicon @robgietema

## 0.2.0 (2017-04-27)

### Added

- Batch state in folder contents @robgietema
- Batch properties in folder contents @robgietema
- Batch tags in folder contents @robgietema
- Batch rename in folder contents @robgietema
- Diff view @robgietema
- Add revert to version @robgietema
- Create view revision page @robgietema
- Create history list view @robgietema
- Sorting of items in folder contents @robgietema
- Upload files in folder contents @robgietema
- Ordering of columns in folder contents @robgietema
- Ordering of items in folder contents @robgietema
- Pagination in folder contents @robgietema
- Delete in folder contents @robgietema

### Changed

- Only show add and contents in the toolbar when folderish @robgietema
- Diff on words not chars @robgietema

## 0.1.0 (2017-04-20)

### Added

- Folder contents @robgietema
- Sharing menu and view @robgietema
- Display menu @robgietema
- Semantic UI integration @robgietema
- Basic Mosaic setup @robgietema
- Basic Server Side Rendering @robgietema
- Search view @robgietema
- Actions menu @robgietema
- Workflow menu @robgietema
- Add menu @robgietema
- Add and edit forms including widgets @robgietema
- Basic components (navigation, toolbar, breadcrumbs etc) @robgietema
- Authentication including login / logout @robgietema
- Setup build environment @robgietema<|MERGE_RESOLUTION|>--- conflicted
+++ resolved
@@ -17,12 +17,9 @@
 - Add .gitattributes file to avoid most Changelog merge conflicts @pnicolli
 - Buildout for Python 3 @pbauer
 - Websockets support @robgietema
-<<<<<<< HEAD
 - contact-info view @cekk
-=======
 - Subrequests to search and get content actions @robgietema
 - Add logos @sneridagh @albertcasado
->>>>>>> 2a722f3f
 
 ## 1.0.0 (2018-10-31)
 
