# Change Log

## 15.1.3 (unreleased)

### Breaking

### Feature

### Bugfix

### Internal

## 15.1.2 (2022-03-17)

### Bugfix

- Fix the alt prop in `PreviewImage` component @sneridagh

## 15.1.1 (2022-03-16)

### Bugfix

- Add optional alt tag to `PreviewImage` props @kindermann
- Remove non add-on names from `addonNames` list in Addons Registry. Update the list in the `addonsInfo` for the addons loader as well. @sneridagh

## 15.1.0 (2022-03-15)

### Feature

- Added a new component, PreviewImage. It renders a preview image for a catalog brain (based on the `image_field` prop). @tiberiuichim

### Bugfix

- Clear search results before new query is done. @robgietema

### Documentation

- Updated README.md @ktsrivastava29
<<<<<<< HEAD
- Added language to code-blocks in md files @ktsrivastava29
=======
- Added language to codeblocks in md files @ktsrivastava29
- Replaced `docs.voltocms.com` with MyST references. @stevepiercy
>>>>>>> 83a9b975

## 15.0.0 (2022-03-14)

### Breaking

- Upgrade `react-cookie` to the latest version. @sneridagh @robgietema
  See https://6.dev-docs.plone.org/volto/upgrade-guide/index.html for more information.
- Language Switcher no longer takes care of the change of the language on the Redux Store. This responsibility has been unified in the API Redux middleware @sneridagh
- Markup change in `LinkView` component.
- Rename `core-sandbox` to `coresandbox` for sake of consistency @sneridagh
- Extend the original intent and rename `RAZZLE_TESTING_ADDONS` to `ADDONS`. @sneridagh
  See https://6.dev-docs.plone.org/volto/upgrade-guide/index.html for more information.
- Lazyload Draft.js library. See the upgrade guide on how that impacts you, in case you have extended the rich text editor configuration @tiberiuichim @kreafox
  See https://6.dev-docs.plone.org/volto/upgrade-guide/index.html for more information.
- Deprecating `lang` cookie in favor of Plone official one `I18N_LANGUAGE` @sneridagh

### Feature

- Add `cookiesExpire` value to config to control the cookie expiration @giuliaghisini
- DatetimeWidget 'noPastDates' option: Take widgetOptions?.pattern_options?.noPastDates of backend schema into account. @ksuess
- Add a new type of filter facet for the Search block. Heavily refactor some searchblock internals. @tiberiuichim
- Add date range facet to the search block @robgietema
- Introduce the new `BUILD_DIR` runtime environment variable to direct the build to run in a specific location, different than `build` folder. @sneridagh
- Handle redirect permanent calls from the backend in the frontend (e.g. when changing the short name) @robgietema
- Added id widget to manage short name @robgietema
- Refactor language synchronizer. Remove it from the React tree, integrate it into the Api Redux middleware @sneridagh
- Add blocks rendering in Event and NewsItem views (rel plone.volto#32) @nzambello @ksuess
- Add internal volto ids to invalid ids @robgietema
- Complete Basque translation @erral
- Complete Spanish translation @erral
- Sort the choices in Facets in the search block @iFlameing

### Bugfix

- Fix the `null` error in SelectAutoComplete Widget @iFlameing
- Prevent the `MultilingualRedirector` to force content load when switching the language @reebalazs
- Fix the upload image in contents view @iFlameing
- add "view" id to contact-form container for main content skiplink @ThomasKindermann
- Fix loading indicator positioning on Login form submit @sneridagh
- Fix redirect bug with URLs containing querystrings @robgietema
- Fixed id widget translations @robgietema
- Contents Rename Modal, use `id` Widget type @sneridagh
- Fix overflow of very long file name in `FileWidget` @sneridagh
- Fix overflowing issue in the toolbar @kreafox
- Overwrite current block on insert new block. @robgietema
- Fix hot reload on updates related to the config object because of `VersionOverview` component @sneridagh
- Fix error when lock data is gone after an invariant error. @robgietema

### Internal

- Change prop `name` -> `componentName` in component `Component` @sneridagh
- Add new RawMaterial Volto websites in production @nzambello
- House cleanup, remove some unused files in the root @sneridagh
- Move Webpack related files to `webpack-plugins` folder @sneridagh
- Remove unused Dockerfiles @sneridagh
- Update Docker compose to latest images and best practices @sneridagh
- Improve flaky test in coresandbox search Cypress tests @sneridagh
- Better implementation of the add-on load coming from the environment variable `ADDONS` @sneridagh
- Turn `lazyLibraries` action into a thunk. Added a conditional if the library is loaded or in process to be loaded, do not try to load it again. This fixes the lag on load `draftjs` when having a lot of draftjs blocks. @sneridagh
- Use `@root` alias instead of `~` in several module references. Most of the Volto project code no longer needs the root alias, so it makes sense to phase it out at some point @tiberiuichim
- Alias `lodash` to `lodash-es`, as this will include only one copy of lodash in the bundle @tiberiuichim
- Better Readme, updated to 2022 @sneridagh
- Update to latest versions for Python packages @sneridagh
- Add `id` as widget type as well @sneridagh

### Documentation

- Upgrade Guide i18n: Make clear what's project, what add-on. @ksuess
- (Experimental) Prepare documentation for MyST and importing into `plone/documentation@6-dev`. @stevepiercy
- Fix broken links and redirects in documentation to be compatible with MyST. @stevepiercy
- Update add-on internationalization. @ksuess
- Add MyST and Sphinx basic configuration for rapid build and comparison against MkDocs builds. @stevepiercy
- Fix many MyST and Sphinx warnings. @stevepiercy
- Remove MkDocs configuration. See https://github.com/plone/volto/issues/3042 @stevepiercy
- Add Plone docs to Intersphinx and fix broken link. @stevepiercy
- Get version from `package.json` @sneridagh
- Remove legacy folder in docs @sneridagh
- Backport docs of RAZZLE_TESTING_ADDONS environment variables. See https://github.com/plone/volto/pull/3067/files#diff-00609ed769cd40cf3bc3d6fcc4431b714cb37c73cedaaea18fe9fc4c1c589597 @stevepiercy
- Add missing developer-guidelines/typescript to toctree @stevepiercy
- Add Netlify for preview of Sphinx builds for pull requests against `master` and `plone6-docs`. @stevepiercy
- Clean up toctree errors by removing obsolete files, adding `:orphan:` field list, and reorganizing some files. @sneridagh and @stevepiercy
- Switch to using netlify.toml to configure Netlify Python environment. @stevepiercy
- Convert admonition syntax from Markdown to MyST. @sneridagh
- Make links build both in Volto and Plone documentation. See https://github.com/plone/volto/pull/3094 @stevepiercy
- Fix broken links. @stevepiercy
- Update Sphinx configuration to check anchors in links and exclude problematic URLs. @sneridagh and @stevepiercy
- Fix StoryBook links @sneridagh
- Clean up `linkcheck_ignore` values. @stevepiercy

## 15.0.0-alpha.14 (2022-03-10)

### Bugfix

- Contents Rename Modal, use `id` Widget type @sneridagh

### Internal

- Better Readme, updated to 2022 @sneridagh
- Update to latest versions for Python packages @sneridagh
- Add `id` as widget type as well @sneridagh

### Documentation

- Fix broken links. @stevepiercy

## 15.0.0-alpha.13 (2022-03-09)

### Feature

- Sort the choices in Facets in the search block @iFlameing

### Bugfix

- Fix overflow of very long file name in `FileWidget` @sneridagh
- Fix overflowing issue in the toolbar @kreafox

## 15.0.0-alpha.12 (2022-03-07)

### Feature

- Add internal volto ids to invalid ids @robgietema
- Complete basque translation @erral
- Complete spanish translation @erral

### Internal

- Change prop `name` -> `componentName` in component `Component` @sneridagh

## 15.0.0-alpha.11 (2022-03-02)

### Bugfix

- Fix redirect bug with URLs containing querystrings @robgietema
- Fixed id widget translations @robgietema

### Internal

- Use `@root` alias instead of `~` in several module references. Most of the Volto project code no longer needs the root alias, so it makes sense to phase it out at some point @tiberiuichim
- Alias `lodash` to `lodash-es`, as this will include only one copy of lodash in the bundle @tiberiuichim

## 15.0.0-alpha.10 (2022-02-28)

### Bugfix

- Turn `lazyLibraries` action into a thunk. Added a conditional if the library is loaded or in process to be loaded, do not try to load it again. This fixes the lag on load `draftjs` when having a lot of draftjs blocks. @sneridagh

## 15.0.0-alpha.9 (2022-02-28)

### Breaking

- Deprecating `lang` cookie in favor of Plone official one `I18N_LANGUAGE` @sneridagh

### Feature

- Added id widget to manage short name @robgietema
- Refactor language syncronizer. Remove it from the React tree, integrate it into the Api Redux middleware @sneridagh
- Add blocks rendering in Event and NewsItem views (rel plone.volto#32) @nzambello @ksuess

### Bugfix

- Fix redirect bug with URLs containing querystrings @robgietema

## 15.0.0-alpha.8 (2022-02-22)

### Internal

- Better implementation of the add-on load coming from the environment variable `ADDONS` @sneridagh

## 15.0.0-alpha.7 (2022-02-22)

### Feature

- Introduce the new `BUILD_DIR` runtime environment variable to direct the build to run in an especific location, different than `build` folder. @sneridagh
- Handle redirect permanent calls from the backend in the frontend (e.g. when changing the short name) @robgietema

## 15.0.0-alpha.6 (2022-02-21)

### Feature

- DatetimeWidget 'noPastDates' option: Take widgetOptions?.pattern_options?.noPastDates of backend schema into account. @ksuess
- Add a new type of filter facet for the Search block. Heavily refactor some searchblock internals. @tiberiuichim
- Add date range facet to the search block @robgietema

### Internal

- Improve flaky test in coresandbox search Cypress tests @sneridagh

### Documentation

- (Experimental) Prepare documentation for MyST and importing into `plone/documentation@6-dev`. @stevepiercy
- Fix broken links and redirects in documentation to be compatible with MyST. @stevepiercy
- Update add-on internationalization. @ksuess
- Add MyST and Sphinx basic configuration for rapid build and comparison against MkDocs builds. @stevepiercy
- Fix many MyST and Sphinx warnings. @stevepiercy
- Remove MkDocs configuration. See https://github.com/plone/volto/issues/3042 @stevepiercy
- Add Plone docs to Intersphinx and fix broken link. @stevepiercy
- Get version from `package.json` @sneridagh
- Remove legacy folder in docs @sneridagh
- Backport docs of RAZZLE_TESTING_ADDONS environment variables. See https://github.com/plone/volto/pull/3067/files#diff-00609ed769cd40cf3bc3d6fcc4431b714cb37c73cedaaea18fe9fc4c1c589597 @stevepiercy
- Add missing developer-guidelines/typescript to toctree @stevepiercy
- Add Netlify for preview of Sphinx builds for pull requests against `master` and `plone6-docs`. @stevepiercy
- Clean up toctree errors by removing obsolete files, adding `:orphan:` field list, and reorganizing some files. @sneridagh and @stevepiercy
- Switch to using netlify.toml to configure Netlify Python environment. @stevepiercy
- Convert admonition syntax from Markdown to MyST. @sneridagh
- Make links build both in Volto and Plone documentation. See https://github.com/plone/volto/pull/3094 @stevepiercy

## 15.0.0-alpha.5 (2022-02-16)

### Breaking

- Lazyload draftjs library. See the upgrade guide on how that impacts you, in case you have extended the rich text editor configuration @tiberiuichim @kreafox
  See https://docs.voltocms.com/upgrade-guide/ for more information.

### Feature

- Add `cookiesExpire` value to config to control the cookie expiration @giuliaghisini

## 15.0.0-alpha.4 (2022-02-16)

### Breaking

- Markup change in `LinkView` component.
- Rename `core-sandbox` to `coresandbox` for sake of consistency @sneridagh
- Extend the original intent and rename `RAZZLE_TESTING_ADDONS` to `ADDONS`. @sneridagh
  See https://docs.voltocms.com/upgrade-guide/ for more information.

### Internal

- House cleanup, remove some unused files in the root @sneridagh
- Move Webpack related files to `webpack-plugins` folder @sneridagh
- Remove unused Dockerfiles @sneridagh
- Update Docker compose to latest images and best practices @sneridagh

## 15.0.0-alpha.3 (2022-02-11)

### Bugfix

- Fix the upload image in contents view @iFlameing
- add "view" id to contact-form container for main content skiplink @ThomasKindermann
- Fix loading indicator positioning on Login form submit @sneridagh

### Internal

- Add new RawMaterial Volto websites in production @nzambello

## 15.0.0-alpha.2 (2022-02-10)

### Breaking

- Language Switcher no longer takes care of the change of the language on the Redux Store. This responsability has been unified in the `MultilingualRedirector` @sneridagh

### Bugfix

- Prevent the MultilingualRedirector to force 4 content load when switching the language @reebalazs

### Documentation

- Upgrade Guide i18n: Make clear what's project, what add-on. @ksuess

## 15.0.0-alpha.1 (2022-02-09)

### Bugfix

- Fix the `null` error in SelectAutoComplete Widget @iFlameing

## 15.0.0-alpha.0 (2022-02-09)

### Breaking

- Upgrade `react-cookie` to latest version. @sneridagh @robgietema
  See https://docs.voltocms.com/upgrade-guide/ for more information.

## 14.10.0 (2022-02-08)

### Feature

- Add Pluggable to toolbar user menu. @ksuess

## 14.9.0 (2022-02-08)

### Feature

- Show addons installed in control panel @sneridagh

### Bugfix

- Fix italian translations in ObjectBrowser @giuliaghisini

## 14.8.1 (2022-02-04)

### Bugfix

- Fix wrong CSS in language independent class selector @sneridagh

### Internal

- Cleanup redundant buildout install run.

## 14.8.0 (2022-02-03)

### Feature

- Enable `components` property in Volto's config registry. Does not expose any direct feature but this will open the door to be able to override registered components using the config registry and avoid using shadowing explicitly. @sneridagh
- Add `resolve` and `register` helper methods for the Volto config. They retrieve and register new components in the registry. @tiberiuichim @sneridagh
- Add `Component` component, given a `name` of a component registered in the registry, it renders it, passing down the props. @tiberiuichim
- Syncronize the content language with the UI language in multilingual sites. So when you are accessing a content in a given language the rest of the interface literals follow along (it updates the language cookie). So the UI remains consistent. @sneridagh

### Bugfix

- Fix the a11y violation of UrlWidget @iRohitSingh

### Internal

- Update volta pins in package.json @fredvd

## 14.7.1 (2022-02-02)

### Internal

- Add CSS body class in Babel view. Improve marker for language independent fields in Babel view too. @sneridagh

### Docs

Update documentation for internal proxy & other smaller reorganisation for quicker onboarding of
new users/evaluators. @fredvd

## 14.7.0 (2022-01-28)

### Feature

- Add `<FormattedDate>` and `<FormattedRelativeDate>` components. Check their Storybook stories for details. This is part of ongoing work to minimize the use of 'deprecated' momentjs. @sneridagh @tiberiuichim

### Internal

- Upgrade jest to latest release, 27 major. @tiberiuichim
- Lazyload momentjs. `parseDateTime` helper now requires passing the momentjs library @tiberiuichim

## 14.6.0 (2022-01-27)

### Feature

- Use `volto.config.js` as dynamic configuration for addons. It adds up to the `package.json` `addons` key, allowing dynamic load of addons (eg. via environment variables) @sneridagh

### Internal

- Fix ObjectListWidget story bug caused by lazyloading dnd libraries
  @tiberiuichim

## 14.5.0 (2022-01-26)

### Feature

- VocabularyTermsWidget: Token is now on creation of term editable, but stays ineditable afterwards. @ksuess

### Bugfix

- Fix A11Y violations in Navigation @iRohitSingh
- Fix `language-independent-field` CSS class styling @sneridagh

### Internal

- Lazyload react-beautiful-dnd @tiberiuichim
- Lazyload react-dnd @tiberiuichim
- Improve docs on environment variables, add recipes @sneridagh
- Update p.restapi to 8.20.0 and plone.volto to 4.0.0a1 and plone.rest to 2.0.0a2 @sneridagh

## 14.4.0 (2022-01-21)

### Feature

- Language independent fields support in Volto forms @sneridagh

## 14.3.0 (2022-01-20)

### Feature

- Bump semantic-ui-react to v2.0.3 @nileshgulia1

## 14.2.3 (2022-01-20)

### Bugfix

- Fix ListingBlock to add "No results" message when there are no messages @erral
- Fix overflow table in Content view @giuliaghisini
- Fixed url validation in FormValidation to admit ip addresses. @giuliaghisini
- Upgrade to plone.restapi 8.19.0 (to support the language independent fields serialization) @sneridagh

## 14.2.2 (2022-01-13)

### Bugfix

- Fix home URL item in Navigation, which was evaluating as non-internal @sneridagh
- Improve the request handling in `getAPIResourceWithAuth` and in `Api` helper. This fixes the "Cannot set headers once the content has being sent" @sneridagh
- Fix when you remove the time from DatetimeWidget @iRohitSingh

### Internal

- Fix URL for Climate-Energy, a Volto website @tiberiuichim
- Fix quirky Cypress test in "DX control panel schema" (see https://github.com/plone/volto/runs/4803206906?check_suite_focus=true) @sneridagh

## 14.2.1 (2022-01-12)

### Bugfix

- Fix home URL item in Navigation, which was evaluating as non-internal

### Internal

- Use plone-backend docker images for Cypress tests @sneridagh
- Upgrade `query-string` library so it supports Plone `:list` qs marker @sneridagh

## 14.2.0 (2022-01-04)

### Feature

- Allow `creatable` prop to be passed to `ArrayWidgets`, in case they don't have a vocabulary @giuliaghisini
- Added initialBlocksFocus to blocks config, to set default focus on non-first block. @giuliaghisini

## 14.1.1 (2022-01-03)

### Internal

- Update to plone.restapi 8.18.0, remove some defensive code in vocabularies action now that it's fixed in the backend @sneridagh

## 14.1.0 (2021-12-31)

### Feature

- Added custom option to SelectWidget to render custom optionss (for example with icons) @giuliaghisini
- Added form undo support in the form of two buttons in the main toolbar and ctrl+z, ctrl+y as hotkeys for undo/redo. The undo capabilities are provided by a new helper hook, `useUndoManager`. @tiberiuichim

### Bugfix

- Fix query data in listing blocks ssr async call @cekk
- In the contact form, only display the "back" button in the toolbar @tiberiuichim
- Fixed selected widget to use isMulti prop @giuliaghisini

### Internal

- Allow the draftjs Text block edit to update the editor content when incoming block data is mutated outside the block (to support form undo) @tiberiuichim
- Remove use of internal component state for ArrayWidget, SelectWidget and TokenWidget, (to support form undo) @tiberiuichim
- Use lazy loading of react-dates and momentjs for the DatetimeWidget @tiberiuichim
- Improve widget stories, add a common `WidgetStory` class, show undo capabilities in widget stories @tiberiuichim
- Better SelectAutocompleteWidget and SelectUtils @giuliaghisini @sneridagh @tiberiuichim

## 14.0.2 (2021-12-22)

### Internal

- Better favicon definitions, 2021 bullet proof @sneridagh

## 14.0.1 (2021-12-21)

### Bugfix

- Construct request with list parameters as separate querystring key value pairs according Zope convention @ksuess
- Fix spelling in error message when backend is unreachable @instification

## 14.0.0 (2021-12-20)

### Breaking

- Remove compatibility for old configuration (based on imports) system. Migrate your configuration to the new configuration system for your project before upgrading to Volto 14. See https://docs.voltocms.com/upgrade-guide/#volto-configuration-registry @sneridagh
- Content locking is not a breaking change, but it's worth noting that Volto 14 comes with locking support enabled by default. Latest `plone.restapi` version is required. @avoinea
- Revisited, rethought and refactored Seamless mode @sneridagh
  For more information, please read the deploying guide
  https://docs.voltocms.com/deploying/seamless-mode/
- Listing block no longer use `fullobjects` to retrieve backend data. It uses the catalog data instead. This improves the performance of the listing block. @plone/volto-team
- Removed pagination in vocabularies widgets (SelectWidget, ArrayWidget, TokenWidget) and introduced subrequest to vocabulary action. @giuliaghisini
- Use the block's title as the source of the translation instead of using the id of the block. See upgrade guide for more information @sneridagh
- New i18n infrastructure in the new `@plone/scripts` package @sneridagh
- Removed `src/i18n.js` in favor of the above change @sneridagh
- Adjusted main `Logo.jsx` default component styling @sneridagh
- Fix logout action using the backend @logout endpoint, effectively removing the `__ac` cookie. It is recommended to upgrade to the latest p.restapi version to take full advantage of this feature @sneridagh
- Improve mobile navigation menu with a nicer interaction and a fixed overlay with a drawer (customizable via CSSTransitionGroup) animation @sneridagh
- Use title instead of id as a source of translation in "Variation" field in block enhancers @sneridagh
- Move `theme.js` import to top of the client code, so it take precedence over any other inline imported CSS. This is not an strict breaking change, but it's worth to mention it as might be important and kept in mind. @sneridagh

See https://docs.voltocms.com/upgrade-guide/ for more information about all the breaking changes.

### Feature

- Support Node 16 @timo
- Content locking support for Plone (`plone.locking`) @avoinea
- Add the new search block @tiberiuichim @kreafox @sneridagh
- Provide Server-Side Rendering capabilities for blocks with async-based content (such as the listing block). A block needs to provide its own `getAsyncData` implementation, which is similar to an `asyncConnect` wrapper promise. @tiberiuichim @sneridagh
- Defaults are observed in block data if `InlineForm` or `BlockDataForm` are used. @sneridagh @tiberiuichim
- Apply form defaults from RenderBlocks and block Edit using a new helper, `applyBlockDefaults` @tiberiuichim
- Now each block config object can declare a schema factory (a function that can produce a schema) and this will be used to derive the default data for the block @tiberiuichim
- Add `volto-guillotina` addon to core @sneridagh
- Make `VocabularyTermsWidget` orderable @ksuess
- Get widget by tagged values utility function in the `Field` decider @ksuess
- Use Plone logo @ericof
- Update favicon and related tags with best practices @sneridagh
- Enable to be able to use the internal proxy in production as well @sneridagh
- Add runtime configuration for `@babel/plugin-transform-react-jsx` set to `automatic`. This enables the new JSX runtime: https://reactjs.org/blog/2020/09/22/introducing-the-new-jsx-transform.html So no longer `import React from 'react'` is needed anymore. @sneridagh
- Add `autocomplete` Widget component - It holds off the vocabulary endpoint pull until you search (more than 2 chars). Useful when dealing with huge vocabularies @sneridagh @reebalazs
- Add new listing block option "fullobjects" per variation @ksuess
- `FormFieldWrapper` accepts now strings and elements for description @nzambello
- Image block:
  - When uploading an image or selecting that from the object browser, Image block will set an empty string as alternative text @nzambello
  - Adds a description to the alt-tag with w3c explaination @nzambello
- Support TypeScript usage in Volto projects @pnicolli
- Added `LinkMore` component and link more in `HeroImageLeft` block. @giuliaghisini
- In the search block, allow editors to specify the sort on criteria.
  @tiberiuichim
- Added `.storybook` setup in the Volto `app` generator. Volto projects generated from this scafolding are now ready to run Storybook for the project and develop addons (in `src/addons` folder).
- Style checkboxes @nileshgulia1
- Allow loading .less files also from a Volto project's `src` folder. @tiberiuichim
- Add catalan translation @bloodbare @sneridagh
- Updated Volto production sites list @giuliaghisini
- Japanese translation updated @terapyon
- German translations updated @tisto
- Updated italian translation @pnicolli
- Updated Brazilian Portuguese translations @ericof

### Bugfix

- Fix `SelectWidget` vocabulary load on second component mount @avoinea #2655
- Fix `/edit` and `/add` `nonContentRoutes` to fix `isCmsUi` fn @giuliaghisini
- Register the dev api proxy after the express middleware @tiberiuichim
- Fix on form errors in block editor, not changing to metadata tab @sneridagh
- Fix SSR on `/edit` with dev proxy @tiberiuichim
- Fix logout action, removing the `__ac` cookie as well, if present. @sneridagh
- Do not show lead image block when the content type does not have the behavior enabled @sneridagh
- Missing default messages from JSON EN language file @sneridagh
- Show correct fieldname and not internal field id in Toast error messages on Add/Edit forms @jackahl
- `sitemap.xml.gz` obeys Plone Search settings @erral
- Get `blocks` and `blocks_layout` defaults from existing behavior when enabling TTW editable DX Layout @avoinea
- Yet another attempt at fixing devproxy. Split the devproxy into a separate devproxy verbose @tiberiuichim
- Add spinner on sharing View Button @iRohitSingh
- Fixed `SelectWidget`: when there was a selected value, the selection was lost when the tab was changed. @giuliaghisini
- Bugfixes to search block. By default search block, when empty, makes a simple
  query to the nav root, to list all content. Fix reading search text from URL.
  Implement a simple compression of URL. Don't count searched text as filter.
  Fix an edge case with showSearchInput in schema. Rename title to Section
  Title in facet column settings. Avoid double calls to querystring endpoint.
  @tiberiuichim
- Use correct shade of black in Plone logo @sneridagh
- Fix loading of cookie on SSR for certain requests, revert slight change in how they are loaded introduced in alpha 16 @sneridagh
- Prevent `ua-parser-js` security breach. See: https://github.com/advisories/GHSA-pjwm-rvh2-c87w @thet
- Fix storybook errors in the connected components, api is undefined. Using now a mock of the store instead of the whole thing @sneridagh
- CSS fix on `QueryWidget` to prevent line jumping for clear button when the multi selection widget has multiple items @kreafox
- Fix disable mode of `QuerystringWidget` when all criteria are deleted @kreafox
- Fix reset pagination in searchblock when changing facet filters @tiberiuichim
- Fix the selection of Maps Block @iRohitSingh
- `UniversalLink`: handle direct download for content-type File if user is not logged. @giuliaghisini
- Fixed `ObjectBrowserWidget` when is multiple or `maximumSelectionSize` is not set @giuliaghisini
- Fix full-width image overlaps the drag handle @iRohitSingh
- Fix move item to top of the folder when clicking on move to top action button @iRohitSingh
- Fix `downloadableObjects` default value @giuliaghisini
- Folder contents table header and breadcrumbs dropdown now appear only from the bottom, fixing an issue where the breadcrumb dropdown content was clipped by the header area @ichim-david
- Folder contents sort dropdown is now also simple as the other dropdowns
  ensuring we have the same behavior between adjecent dropdown @ichim-david
- Fix documention on block extensions, replace `render` with `template` to match Listing block @tiberiuichim
- Fix `isInternalURL` when `settings.internalApiPath` is empty @tiberiuichim
- Fix external link not supported by Navigation component #2853. @ericof
- Get Add/Edit schema contextually #2852 @ericof
- Fix regression in actions vocabularies calls because the change to use contextual schemas @sneridagh
- Include block schema enhancers (main block schema enhancer + variation schema enhancer) when calculating block default data @tiberiuichim
- Fixed object browser selected items number. @giuliaghisini
- Fix action vocabularies call avoiding regex look behind @nzambello
- Use subrequest in hero block to not lost locking token. @cekk
- Always add lang attr in html @nzambello
- Fix time widget position on 24h format @nzambello
- QuerystringWidget more resilient on old schemas @nzambello
- In search block, read SearchableText search param, to use it as search text input @tiberiuichim
- Fix missing translation in link content type @iRohitSingh
- Fixed drag-and-drop list placeholder issues @reebalazs
- Update demo address @ksuess
- Update list of trainings documentation @ksuess
- Scroll to window top only when the location pathname changes, no longer take the window location search parameters into account. The search page and the listing block already use custom logic for their "scroll into view" behaviors. @tiberiuichim
- Add missing layout view for `document_view` @MarcoCouto
- Add missing `App.jsx` full paths @jimbiscuit
- Fix z-index value of hamburger-wrapper on mobile resolutions overlapping the sidebar @ichim-david
- Fix UniversalLink handling of remote URLs from Link @nzambello

### Internal

- Upgrade to react 17.0.2 @nzambello
- Update to latest `plone.restapi` (8.16.2) @sneridagh
- Upgrade to `@plone/scripts` 1.0.3 @sneridagh
- Upgrade caniuse-lite 1.0.30001286 @tiberiuichim
- fix:correctly checkout plone.volto in buildout @nileshgulia1
- Add line in upgrade guide about `getVocabulary` API change @tiberiuichim
- Add new Volto websites in production @nzambello
- Remove Pastanaga logos from Toolbar @sneridagh
- Add `omelette` to the local Plone backend build @sneridagh
- Optimize npm package by adding `docs/` `cypress/` and `tests/` to .npmignore @avoinea
- Use released `@plone/scripts`, since the builds are broken if it's a local package @sneridagh
- Use `plone.volto` instead of `kitconcept.volto` @tisto
- Silence customization errors, they are now behind a `debug` library namespace @sneridagh
- Add development dependency on `use-trace-update`, useful for performance debugging @tiberiuichim
- Improved developer documentation. Proof read several chapters, most importantly the upgrade guide @ichim-david
- Footer: Point to `plone.org` instead of `plone.com` @ericof
- Fix `make start-frontend` @tisto
- Update all the tests infrastructure for the new `volto-guillotina` addon @sneridagh
- Add locales to existing block variations @sneridagh
- Add RawMaterial website in Volto production sites @nzambello
- Removing the hardcoded default block type from text block @iRohitSingh
- updated Volto sites list @giuliaghisini
- Cleanup dangling virtualenv files that should not be committed @pnicolli
- Remove bundlesize @tisto
- Upgrade stylelint to v14 (vscode-stylelint requires it now) @sneridagh
- Add several more stories for Storybook @tiberiuichim
- Add 2 new Volto websites by Eau de web for EEA @tiberiuichim
- Fix references to old configuration style in apiExpanders documentation @tiberiuichim
- Add `applySchemaDefaults`, in addition to `applyBlockDefaults`, to allow reuse in object widgets and other advanced scenarios @tiberiuichim
- Fix select family widgets stories in storybook @sneridagh
- Remove getNavigation from `Login.jsx` @iRohitSingh
- Allow listing block to be used in non-content pages (when used in a slot it
  shouldn't crash on add/edit pages) @tiberiuichim
- Fix typo "toolbalWidth" @iRohitSingh
- Update all requirements and the reasoning behind them in builds @sneridagh
- Update Plone version in api backend to 5.2.6. Update README and cleanup @fredvd
- Document CI changelog verifier failure details that mislead contributors @rpatterson

## 14.0.0-alpha.43 (2021-12-20)

### Breaking

- Move `theme.js` import to top of the client code, so it take precedence over any other inline imported CSS. This is not an strict breaking change, but it's worth to mention it as might be important and kept in mind. @sneridagh

### Feature

- Add runtime configuration for `@babel/plugin-transform-react-jsx` set to `automatic`. This enables the new JSX runtime: https://reactjs.org/blog/2020/09/22/introducing-the-new-jsx-transform.html So no longer `import React from 'react'` is needed anymore.
- Update favicon and related tags with best practices @sneridagh

### Bugfix

- Fix z-index value of hamburger-wrapper on mobile resolutions overlapping the sidebar @ichim-david
- Fix UniversalLink handling of remote URLs from Link @nzambello
- Add missing `App.jsx` full paths @jimbiscuit

### Internal

- Upgrade to react 17.0.2 @nzambello
- Upgrade caniuse-lite 1.0.30001286 @tiberiuichim
- fix:correctly checkout plone.volto in buildout @nileshgulia1
- Add line in upgrade guide about `getVocabulary` API change @tiberiuichim
- Add new Volto websites in production @nzambello
- Remove Pastanaga logos from Toolbar @sneridagh

## 14.0.0-alpha.42 (2021-12-13)

### Breaking

- Removed pagination in vocabularies widgets (SelectWidget, ArrayWidget, TokenWidget) and introduced subrequest to vocabulary action. @giuliaghisini

### Feature

- Add autocomplete Widget component - It holds off the vocabulary endpoint pull until you search (more than 2 chars). Useful when dealing with huge vocabularies @sneridagh @reebalazs

### Bugfix

- Add missing layout view for document_view @MarcoCouto

## 14.0.0-alpha.41 (2021-12-13)

### Feature

- Add catalan translation @bloodbare @sneridagh
- Added `.storybook` setup in the Volto `app` generator. Volto projects
  generated from this scafolding are now ready to run Storybook for the project
  and develop addons (in `src/addons` folder).
- Add new listing block option "fullobjects" per variation @ksuess
- Style checkboxes @nileshgulia1
- Allow loading .less files also from a Volto project's `src` folder. @tiberiuichim

### Bugfix

- Udate demo address @ksuess
- Update list of trainings documentation @ksuess
- Scroll to window top only when the location pathname changes, no longer take the window location search parameters into account. The search page and the listing block already use custom logic for their "scroll into view" behaviors. @tiberiuichim

### Internal

- Update to plone.restapi 8.16.2 (revert missing_value PR) @sneridagh
- Update all requirements and the reasoning behind them in builds @sneridagh
- Update Plone version in api backend to 5.2.6. Update README and cleanup @fredvd
- Various local development build improvements @rpatterson
- Document CI changelog verifier failure details that mislead contributors
- Document CI changelog verifier failure details that mislead contributors @rpatterson
- Updated italian translation @pnicolli

## 14.0.0-alpha.40 (2021-12-01)

### Bugfix

- In search block, read SearchableText search param, to use it as search text input
  @tiberiuichim
- Fix missing translation in link content type @iRohitSingh
- Fixed drag-and-drop list placeholder issues @reebalazs

## 14.0.0-alpha.39 (2021-11-30)

### Bugfix

- QuerystringWidget more resilient on old schemas @nzambello

## 14.0.0-alpha.38 (2021-11-30)

### Bugfix

- Use subrequest in hero block to not lost locking token. @cekk
- Always add lang attr in html @nzambello
- Fix time widget position on 24h format @nzambello

### Internal

- Remove getNavigation from Login.jsx @iRohitSingh
- Allow listing block to be used in non-content pages (when used in a slot it
  shouldn't crash on add/edit pages) @tiberiuichim
- Fix typo "toolbalWidth" @iRohitSingh

## 14.0.0-alpha.37 (2021-11-26)

### Bugfix

- Fixed object browser selected items number. @giuliaghisini
- Fix action vocabularies call avoiding regex look behind @nzambello

### Internal

- Fix select family widgets stories in storybook @sneridagh

## 14.0.0-alpha.36 (2021-11-25)

### Bugfix

- Fix regression in actions vocabularies calls because the change to use contextual schemas @sneridagh
- Include block schema enhancers (main block schema enhancer + variation schema enhancer) when calculating block default data @tiberiuichim

### Internal

- Fix references to old configuration style in apiExpanders documentation @tiberiuichim
- Add `applySchemaDefaults`, in addition to `applyBlockDefaults`, to allow reuse in object widgets and other advanced scenarios @tiberiuichim

## 14.0.0-alpha.35 (2021-11-24)

### Bugfix

- Fix `isInternalURL` when `settings.internalApiPath` is empty @tiberiuichim
- Fix external link not supported by Navigation component #2853. @ericof
- Get Add/Edit schema contextually #2852 @ericof

### Internal

- Upgrade p.restapi to 8.15.2 @sneridagh

## 14.0.0-alpha.34 (2021-11-20)

### Feature

- Apply form defaults from RenderBlocks and block Edit using a new helper, `applyBlockDefaults` @tiberiuichim
- Now each block config object can declare a schema factory (a function that can produce a schema) and this will be used to derive the default data for the block @tiberiuichim

## 14.0.0-alpha.33 (2021-11-20)

### Bugfix

- Fix downloadableObjects default value @giuliaghisini
- Folder contents table header and breadcrumbs dropdown now appear only from the
  bottom, fixing an issue where the breadcrumb dropdown content was clipped
  by the header area @ichim-david
- Folder contents sort dropdown is now also simple as the other dropdowns
  ensuring we have the same behavior between adjecent dropdown @ichim-david
- Fix documention on block extensions, replace `render` with `template` to match Listing block @tiberiuichim

### Internal

- Upgrade stylelint to v14 (vscode-stylelint requires it now) @sneridagh
- Add several more stories for Storybook @tiberiuichim
- Add 2 new Volto websites by Eau de web for EEA @tiberiuichim

## 14.0.0-alpha.32 (2021-11-09)

### Breaking

- Listing block no longer use `fullobjects` to retrieve backend data. It uses the catalog data instead. @plone/volto-team

### Internal

- Remove bundlesize @tisto
- Upgrade plone.restapi from 8.12.1 -> 8.13.0 @tisto

## 14.0.0-alpha.31 (2021-11-07)

### Feature

- Added LinkMore component and link more in HeroImageLeft block. @giuliaghisini

### Bugfix

- Fix the selection of Maps Block @iRohitSingh
- UniversalLink: handle direct download for content-type File if user is not logged. @giuliaghisini
- Fixed ObjectBrowserWidget when is multiple or maximumSelectionSize is not set @giuliaghisini
- Fix full-width image overlaps the drag handle @iRohitSingh
- Fix move item to top of the folder when clicking on move to top action button @iRohitSingh

### Internal

- Removing the hardcoded default block type from text block @iRohitSingh
- updated Volto sites list @giuliaghisini
- Cleanup dangling virtualenv files that should not be committed @pnicolli
- Improve italian translation @pnicolli

## 14.0.0-alpha.30 (2021-11-07)

### Feature

- Support typescript usage in Volto sites @pnicolli

## 14.0.0-alpha.29 (2021-11-06)

### Bugfix

- Fix reset pagination in searchblock when changing facet filters @tiberiuichim

## 14.0.0-alpha.28 (2021-11-03)

### Feature

- Defaults are observed in block data if `InlineForm` or `BlockDataForm` are used. @sneridagh @tiberiuichim

## 14.0.0-alpha.27 (2021-11-02)

### Breaking

- Use title instead of id as a source of translation in "Variation" field in block enhancers @sneridagh

## 14.0.0-alpha.26 (2021-11-01)

### Feature

- Provide Server-Side Rendering capabilities for blocks with async-based content (such as the listing block). A block needs to provide its own `getAsyncData` implementation, which is similar to an `asyncConnect` wrapper promise. @tiberiuichim @sneridagh

## 14.0.0-alpha.25 (2021-11-01)

### Feature

- FormFieldWrapper accepts now strings and elements for description @nzambello
- Image block:
  - When uploading an image or selecting that from the object browser, Image block will set an empty string as alternative text @nzambello
  - Adds a description to the alt-tag with w3c explaination @nzambello

### Bugfix

- Fix disable mode of `QuerystringWidget` when all criteria are deleted @kreafox

### Internal

- Add RawMaterial website in Volto production sites @nzambello

## 14.0.0-alpha.24 (2021-10-29)

### Feature

- Support Node 16 @timo

### Bugfix

- Prevent ua-parser-js security breach. See: https://github.com/advisories/GHSA-pjwm-rvh2-c87w @thet
- Fix storybook errors in the connected components, api is undefined. Using now a mock of the store instead of the whole thing @sneridagh
- CSS fix on `QueryWidget` to prevent line jumping for clear button when the multi selection widget has multiple items @kreafox

## 14.0.0-alpha.23 (2021-10-21)

### Feature

- Enable to be able to use the internal proxy in production as well @sneridagh

### Bugfix

- Fix loading of cookie on SSR for certain requests, revert slight change in how they are loaded introduced in alpha 16 @sneridagh

## 14.0.0-alpha.22 (2021-10-20)

### Breaking

- Improve mobile navigation menu with a nicer interaction and a fixed overlay with a drawer (customizable via CSSTransitionGroup) animation @sneridagh

### Internal

- Add locales to existing block variations @sneridagh

## 14.0.0-alpha.21 (2021-10-17)

### Feature

- In the search block, allow editors to specify the sort on criteria.
  @tiberiuichim
- Updated Volto production sites list @giuliaghisini

### Bugfix

- Bugfixes to search block. By default search block, when empty, makes a simple
  query to the nav root, to list all content. Fix reading search text from URL.
  Implement a simple compression of URL. Don't count searched text as filter.
  Fix an edge case with showSearchInput in schema. Rename title to Section
  Title in facet column settings. Avoid double calls to querystring endpoint.
  @tiberiuichim
- Use correct shade of black in Plone logo @sneridagh

## 14.0.0-alpha.20 (2021-10-15)

### Breaking

- Revisited, rethought and refactored Seamless mode @sneridagh
  For more information, please read the deploying guide
  https://docs.voltocms.com/deploying/seamless-mode/

and the upgrade guide
https://docs.voltocms.com/upgrade-guide/

### Bugfix

- Fixed SelectWidget: when there was a selected value, the selection was lost when the tab was changed. @giuliaghisini

## 14.0.0-alpha.19 (2021-10-15)

### Feature

- Make VocabularyTermsWidget orderable @ksuess
- Get widget by tagged values @ksuess

## 14.0.0-alpha.18 (2021-10-11)

### Internal

- Re-release last release, since it does not show on NPM @sneridagh

## 14.0.0-alpha.17 (2021-10-11)

### Breaking

- Fix logout action using the backend @logout endpoint, effectively removing the `__ac` cookie. It is recommended to upgrade to the latest p.restapi version to take full advantage of this feature @sneridagh

### Bugfix

- Add spinner on sharing View Button @iRohitSingh

## 14.0.0-alpha.16 (2021-10-10)

### Bugfix

- Yet another attempt at fixing devproxy. Split the devproxy into a separate
  express middleware. Introduce the `DEBUG_HPM` env var to make the devproxy
  verbose @tiberiuichim

## 14.0.0-alpha.15 (2021-10-10)

### Breaking

- Adjusted main `Logo` component styling @sneridagh

For more information, please read the upgrade guide
https://docs.voltocms.com/upgrade-guide/

### Feature

- Add `volto-guillotina` addon to core @sneridagh

### Internal

- Improved developer documentation. Proof read several chapters, most importantly the upgrade guide @ichim-david
- Use Plone logo (Closes #2632) @ericof
- Updated Brazilian Portuguese translations @ericof
- Footer: Point to plone.org instead of plone.com @ericof
- Fix "make start-frontend" @tisto
- Update all the tests infrastructure for the new `volto-guillotina` addon @sneridagh

## 14.0.0-alpha.14 (2021-10-01)

### Bugfix

- Get `blocks` and `blocks_layout` defaults from existing behavior when enabling TTW editable DX Layout @avoinea

### Internal

- Add development dependency on use-trace-update, useful for performance debugging @tiberiuichim
- Upgrade to `@plone/scripts` 1.0.3 @sneridagh

## 14.0.0-alpha.13 (2021-09-30)

### Feature

- Add the new search block @tiberiuichim @kreafox @sneridagh

## 14.0.0-alpha.12 (2021-09-29)

### Bugfix

- Show correct fieldname and not internal field id in Toast error messages on Add/Edit forms @jackahl
- sitemap.xml.gz obeys Plone Search settings @erral

### Internal

- Use plone.volto instead of kitconcept.volto @tisto
- Silence customization errors, they are now behind a `debug` library namespace @sneridagh
- Remove recently introduced `RAZZLE_I18NDEBUGMODE` in favor of a `debug` library namespace @sneridagh

## 14.0.0-alpha.11 (2021-09-25)

### Internal

- Use released @plone/scripts, since the builds are broken if it's a local package @sneridagh

## 14.0.0-alpha.10 (2021-09-25)

### Breaking

- New i18n infrastructure in the new `@plone/scripts` package @sneridagh
- Removed `src/i18n.js` in favor of the above change @sneridagh

### Feature

- Add RAZZLE_I18NDEBUGMODE env var and corresponding i18nDebugMode config setting to enable/disable react-intl error messages. @sneridagh

### Bugfix

- Missing default messages from JSON EN language file @sneridagh

## 14.0.0-alpha.9 (2021-09-21)

### Breaking

- Use the block's title as the source of the translation instead of using the id of the block. See upgrade guide for more information @sneridagh

### Bugfix

- Do not show lead image block when the content type does not have the behavior enabled @sneridagh

## 14.0.0-alpha.8 (2021-09-20)

### Bugfix

- Fix logout action, removing the `__ac` cookie as well, if present. @sneridagh

## 14.0.0-alpha.7 (2021-09-20)

### Feature

- Japanese translation updated @terapyon
- German translations updated @tisto

## 14.0.0-alpha.6 (2021-09-20)

### Bugfix

- Fix SSR on /edit with dev proxy @tiberiuichim

## 14.0.0-alpha.5 (2021-09-20)

### Bugfix

- Fix on form errors in block editor, not changing to metadata tab @sneridagh

## 14.0.0-alpha.4 (2021-09-20)

### Internal

- Bring back the `cypress` folder from the npm ignore files, since the libs in there are required and helpful for projects, remove only the `tests` and `fixtures` @sneridagh

## 14.0.0-alpha.3 (2021-09-20)

### Bugfix

- Fix /edit and /add nonContentRoutes to fix isCmsUi fn @giuliaghisini
- Register the dev api proxy after the express middleware @tiberiuichim

### Internal

- Update to latest p.restapi (8.9.1) @sneridagh
- Remove `workingcopy` from checkouts info for kitconcept.volto @sneridagh
- Remove built workingcopy fixture environment based on local, back to docker based one @sneridagh
- Add `omelette` to the local Plone backend build @sneridagh
- Optimize npm package by adding docs/ cypress/ and tests/ to .npmignore @avoinea

## 14.0.0-alpha.2 (2021-09-14)

### Internal

- Revert: Detect when a user has logged in by means other than JWT, such as ZMI `Basic`
  authentication or the classic HTML Plone `@login` view @rpatterson

## 14.0.0-alpha.1 (2021-09-13)

### Breaking

- Detect when a user has logged in by means other than JWT, such as ZMI `Basic`
  authentication or the classic HTML Plone `@login` view @rpatterson

### Bugfix

- Fix SelectWidget vocabulary load on second component mount @avoinea #2655

## 14.0.0-alpha.0 (2021-09-08)

### Breaking

- Remove compatibility for old configuration (based on imports) system. Migrate your configuration to the new configuration system for your project before upgrading to Volto 14. See https://docs.voltocms.com/upgrade-guide/#volto-configuration-registry @sneridagh
- Content locking is not a breaking change, but it's worth noting that Volto 14 comes with locking support enabled by default. Latest `plone.restapi` versions is required. See https://docs.voltocms.com/upgrade-guide/ for more information

### Feature

- Content locking support for Plone (plone.locking) @avoinea

## 13.15.0 (2021-09-07)

### Feature

- Show item title and item type when hovering over item title and item type icon in folder content view @iFlameing
- Change the batch size of folder content @iFlameing
- Show loading indicator for listing view @iFlameing

### Bugfix

- Validate `required` touched-only fields in Form everywhere @nileshgulia1

### Internal

- Add placeholder to WysiwygWidget @nzambello
- Update italian translations @nzambello
- Get SchemaWidget field factories from backend @avoinea

## 13.14.0 (2021-09-02)

### Feature

- Refactor users and groups controlpanel @nileshgulia1

## 13.13.0 (2021-09-01)

### Feature

- Show version in history view @iFlameing
- Contents shows also array indexes @nzambello

### Bugfix

- Fix SearchWidget required `pathname` @avoinea #2645
- Fix for Contents tag modal @nzambello
- Cut/Copy blocks: fixed cut/copy unselected blocks. @giuliaghisini
- Properly style QueryWidget when used standalone, outside of QuerystringWidget @kreafox
- Add location.search as criteria in `ScrollToTop` component @kreafox
- Scroll to top only if the location pathname changes @kreafox

### Internal

- Disabled all the other configuration options when user did not choose any criteria in listing block @iFlameing
- Updated Brazilian Portuguese translations @ericof
- Footer: Point to plone.org instead of plone.com @ericof
- Array and token widget available as named widget @nzambello

## 13.12.0 (2021-08-20)

### Feature

- Multilingual routing was added for sitemap, search, contact-form, change-password, register and password-reset @ionlizarazu
- Opening the search input in the object browser, it will get the focus @nzambello

### Bugfix

- Fix ObjectBrowserNav items key @nzambello
- Fix ObjectBrowserNav aria label: id => title @nzambello
- Fix missing code in `ArrayWidget` from refactored `SelectWidget` @sneridagh

## 13.11.0 (2021-08-18)

### Feature

- Add select utils `normalizerValue`, add state to the basic select field forcing it to be fully controlled @sneridagh

### Bugfix

- Improve consistency of `TokenWidget`'s use of the choice labels as "values" instead of internal uids assigned by `react-select`. @tiberiuichim
- Solve glitch in async loading options in `AsyncSelect` components @sneridagh

### Internal

- Add tests for `Select` component, document the use cases propely @sneridagh
- Upgrade `AsyncSelect` to a version compatible with `react-select` v4 @sneridagh
- Upgrade to latest `react-select` @sneridagh

## 13.10.0 (2021-08-18)

### Feature

- Increase clickable area of right-arrow in objectBrowser @iFlameing
- Prevent form submit when clicking on BlockChooserButton @giuliaghisini
- Make selectedItems Filter work in Contents folder @nileshgulia1

### Bugfix

- Fix SearchWidget search by path @giuliaghisini

## 13.9.0 (2021-08-18)

### Feature

- Removed unnecessary set-cookies for the removal of the authentication cookie when the user is not logged in @mamico
- Add additional classnames for the field wrappers and the fieldsets in forms, this helps to be more addressable in CSS if required @sneridagh

### Bugfix

- Add title/tooltip on Toolbar buttons @avoinea #1384
- Slight CSS fix on `ObjectWidget` for supporting long add element button messages @sneridagh
- Fix the babel view cancel button redirect @iFlameing
- Show toast error when trying to delete item and it's not permitted @danielamormocea

## 13.8.3 (2021-08-16)

### Bugfix

- Prevent form submit when clicking on BlockChooserButton @giuliaghisini
- Add missing `publicURL` to the list of `window.env` serialized variables coming from the hosts configuration to complete the support for seamless mode @sneridagh

## 13.8.2 (2021-07-20)

### Bugfix

- Improve `URLWidget` component, so it uses `flattenToURL` for the value @sneridagh

## 13.8.1 (2021-07-16)

### Bugfix

- Missing prop `properties` passed down required for #2579 to work properly @sneridagh

## 13.8.0 (2021-07-14)

### Feature

- A new component was added, `BlockChooserButton`, it encapsulate the logic of show/hiding the `BlockChooser` @tiberiuichim
- Overload `required` property for blocks config, it supports a function as value taken `properties` (current object data) and `block` (the block being evaluated in `BlockChooser`). The purpose is to enable more control over the available blocks in the Blocks chooser. @sneridagh

### Bugfix

- Add fallback to the "image" field in Image Gallery if the listingPreviewImageField defined in the project is not available on an object @jackahl

## 13.7.0 (2021-07-12)

### Feature

- VocabularyTermsWidget option with translations for config.settings.supportedLanguages @ksuess

### Bugfix

- Fix InlineForm's understanding of missing default values @rexalex
- Guard in `isInternalURL` to catch non-string values @sneridagh

### Internal

- Update `browserlist` DB @sneridagh
- Install `luxon` explicitly to fix `rrule` package flickering deps (yarn problem) @sneridagh
- Add a11y cypress test for table block @ThomasKindermann
- Add Cypress test for Link content type @tisto
- Upgrade plone.restapi to 8.4.1 in the dev buildout @tisto

## 13.6.0 (2021-07-03)

### Feature

- Add VocabularyTermsWidget and map to field with widget attribute set to 'vocabularyterms'. @ksuess

### Bugfix

- added "Complementary" landmark-role to skiplink-container for a11y @ThomasKindermann
- changed breadcrumb link text-color slightly for a11y color contrast @ThomasKindermann
- changed table headline text color to black for a11y @ThomasKindermann

### Internal

- Updated Brazilian Portuguese translations @ericof

## 13.5.0 (2021-06-30)

### Feature

- Add og tags for social sharing @giuliaghisini @nzambello
- Add interface for plone seo extensions to use values added by them as metadata @jackahl

### Internal

- Upgrade to Storybook 6.3, refresh deps version for babel @sneridagh

## 13.4.0 (2021-06-29)

### Feature

- Working copy support for Plone (plone.app.iterate) @sneridagh

## 13.3.1 (2021-06-29)

### Internal

- Remove locales .json files pushed again by mistake, now they are no longer needed to be in the repo, since they are generated at runtime, and included in the released versions @sneridagh

## 13.3.0 (2021-06-29)

### Feature

- Allowing user to paste url in search box in objectBrowser @iFlameing
- Allowing user to click on the breadcrumbs of objectBrowser @iFlameing
- `Navigation` and `Breadcrumbs` are `apiExpanders` aware and run the action depending on them @sneridagh

### Bugfix

- Fixed docs for config.settings.externalRoutes @giuliaghisini
- Fix `Pluggable` in the use case that a `Plug` is empty @sneridagh
- Fix `Login` component navigation for `INavigationRoot` structures @sneridagh
- Hyphenation block chooser labels (no html changes) @ksuess

### Internal

- Bumps prismjs from 1.23.0 to 1.24.0. @timo

## 13.2.2 (2021-06-18)

### Bugfix

- Avoid debugging error in toolbar @tiberiuichim
- Fix the bug related to specific versioning view @iFlameing
- Fix blocks-listing Cypress test @giuliaghisini
- Fix the translation of header in babel view @iFlameing
- Fix German translations for leadimage and listing block @timo
- Show toast success message when adding a new local role @iFlameing
- Bump postcss from 7.0.29 to 7.0.36 @timo
- Complete Spanish translation @erral
- Complete German translation @timo

## 13.2.1 (2021-06-14)

### Bugfix

- Changed 'batch_size' attribute in 'b_size' in querystring widget. @giuliaghisini

### Internal

- Upgrade generator deps @sneridagh

## 13.2.0 (2021-06-12)

### Feature

- Allow passing a schemaEnhancer to QuerystringWidget @tiberiuichim
- Add internal URL blacklist to avoid render custom routes in Volto @nzambello
- In listing blocks, scroll to start of listing block instead page start @giuliaghisini

### Bugfix

- Fix addBreaklinesInline when string ends with new line @giuliaghisini
- Changed 'batch_size' attribute in 'b_size' in querystring widget. @giuliaghisini
- Properly respect batching and result limits in listing block @tiberiuichim
- Changed 'batch_size' attribute in 'b_size' in querystring widget. @giuliaghisini
- Properly respect batching and result limits in listing block @tiberiuichim
- Improve folder_contents workflow state (#2017) @avoinea
- Making placeholder image of video block to take 100% width when it is right or left aligned @iFlameing
- Showing clear icon when title is too long in objectbrowser selected items in multiple mode @iFlameing
- Use querystring prop in ListingBody @giuliaghisini
- Set default value selected for variation in listing block @giuliaghisini

### Internal

- Add [Volta](https://volta.sh) support @nzambello
- Various minor `Makefile` cleanup @rpatterson
- Improve error handling in UniversalLink @nzambello

## 13.1.2 (2021-05-26)

### Internal

- Make the `AddLinkForm` component generic, to allow reuse in volto-slate @tiberiuichim
- Adding hover effect on ObjectBrowserNav icon @iFlameing

## 13.1.1 (2021-05-25)

### Bugfix

- Second try to fix images in dev mode when api path is present (e.g. using the Robot server in Cypress tests) @sneridagh

## 13.1.0 (2021-05-24)

### Feature

- enabled ability to set 'extractScripts' for error pages @giuliaghisini

### Bugfix

- Modify Default and Summary templates to render the LinkMore @ionlizarazu
- Revert #2472, this broke normal development mode images @sneridagh

## 13.0.2 (2021-05-22)

### Bugfix

- Apply the `schemaEnhancer` from the main block even if no variations are found @sneridagh

### Internal

## 13.0.1 (2021-05-18)

### Bugfix

- Backwards compatibility for existing listing blocks with templates @sneridagh

## 13.0.0 (2021-05-18)

### Breaking

- Seamless mode by default in development. Added `Host` header support for production
  deployments, so no `RAZZLE_API_PATH` is required in production builds anymore if the
  header is present. Not an strictly breaking change, but it's a default behavior change
  worth to notice on its own. No change required in your deployments if you suply
  currently `RAZZLE_API_PATH` in build time. See documentation for more information.
  @sneridagh
- Deprecate Node 10 since it's out of LTS since April 30th, 2021 @sneridagh
- Remove the "inverted" option in Table Block since it was useless with the current CSS
  set. Better naming of options and labels in table block (English). Updating the i18n messages for the used translations is advisable, but not required. @iFlameing
- Get rid of the font icons in the control panels overview @sneridagh
- Refactored `src/components/manage/Widgets/QuerystringWidget` using `ObjectWidget` and schemas @sneridagh
- Refactored `Listing` block using the new `src/components/manage/Widgets/QuerystringWidget`. Introducing a new `showLinkMore` block option opt-in for the additional feature instead of always-in. Deprecated `ListingSidebar` and `src/components/manage/Blocks/Listing/QuerystringWidget` in favor of the new `src/components/manage/Widgets/QuerystringWidget` @sneridagh

For a more information, please read the upgrade guide
https://docs.voltocms.com/upgrade-guide/

### Feature

- Compile i18n json locales only at build time on the fly and at release time @sneridagh
- Change login form fixing accessibility issues @nzambello

### Bugfix

- Fix the Listing block with criteria to render correctly on a non-multilingual homepage. @ionlizarazu
- Fix selection of previous block when deleting a block @tiberiuichim
- Disable `Select` components family to lazy load on SSR, since it's breaking and the fix is quite obscure. They are not valuable on SSR responses anyway. @sneridagh
- Fix leftover from the multilingual fix for composed language names @sneridagh @ericof
- Translate 'All' label in Contents view pagination. @giuliaghisini
- Replace `langmap` dependency with internal code that supports composite language names @sneridagh @ericof
- RenderBlocks: Blocks like the listing block need a path. @ksuess
- Normalize language to get the correct filename in lazy imports for composite language names @sneridagh @ericof
- Checkbox not using `null` as false @sneridagh
- Use params prop in api middleware @giuliaghisini
- Fix PORT env var handling, if you have set the PORT in build time, the setting was
  removed back to defaults, now the build time setting is kept (unsetting in build time
  and set it in runtime is now the recommended setup) @sneridagh
- Fix sort_order restapi call, works on action for existing listing blocks
  and in ListingData saving correctly new ones @nzambello
- Fix `contextURL` in `ObjectBrowser` for special (add/edit) views using `getBaseUrl` @sneridagh

### Internal

- Full real zero configuration achievement by turning the stock default
  `RAZZLE_PUBLIC_DIR` into a relative path, so we can enable truly movable builds
  @sneridagh
- Upgrade Cypress to latest @sneridagh
- Remove surge since it's not used anymore @sneridagh
- Upgrade `react-redux` and friends @sneridagh
- Upgrade `yarnhook` and `yarn-deduplicate` @sneridagh
- Add Listing block test for root path @ionlizarazu
- Only log changes to po (`poToJson`) if running as a script @sneridagh
- Remove json locales from the repo to avoid merge conflicts @sneridagh
- All the `Select` components family in core are loaded through `Loadables` helper @sneridagh
- Updated Brazilian Portuguese translations @ericof
- Improve Github Actions names, separate the code analysis from the main core @sneridagh

## 13.0.0-alpha.10 (2021-05-16)

### Bugfix

- Fix the Listing block with criteria to render correctly on a non-multilingual homepage. @ionlizarazu
- Fix selection of previous block when deleting a block @tiberiuichim

### Internal

- Upgrade Cypress to latest @sneridagh
- Remove surge since it's not used anymore @sneridagh
- Upgrade `react-redux` and friends @sneridagh
- Upgrade `yarnhook` and `yarn-deduplicate` @sneridagh
- Add Listing block test for root path @ionlizarazu
- Only log changes to po (`poToJson`) if running as a script @sneridagh

## 13.0.0-alpha.9 (2021-05-13)

### Feature

- Compile i18n json locales only at build time on the fly and at release time @sneridagh

### Internal

- Remove json locales from the repo to avoid merge conflicts @sneridagh

## 13.0.0-alpha.8 (2021-05-12)

### Bugfix

- Disable `Select` components family to lazy load on SSR, since it's breaking and the fix is quite obscure. They are not valuable on SSR responses anyway. @sneridagh

### Internal

- All the `Select` components family in core are loaded through `Loadables` helper @sneridagh

## 13.0.0-alpha.7 (2021-05-11)

### Bugfix

- Fix leftover from the multilingual fix for composed language names @sneridagh @ericof

### Internal

- Updated Brazilian Portuguese translations @ericof

## 13.0.0-alpha.6 (2021-05-11)

### Bugfix

- Translate 'All' label in Contents view pagination. @giuliaghisini
- Replace langmap dependency with internal code that supports composite language names @sneridagh @ericof

## 13.0.0-alpha.5 (2021-05-10)

### Bugfix

- RenderBlocks: Blocks like the listing block need a path. @ksuess
- Normalize language to get the correct filename in lazy imports for composite language names @sneridagh @ericof

### Internal

- Updated Brazilian Portuguese translations @ericof

## 13.0.0-alpha.4 (2021-05-07)

### Breaking

- Refactored `src/components/manage/Widgets/QuerystringWidget` using `ObjectWidget` and schemas @sneridagh
- Refactored `Listing` block using the new `src/components/manage/Widgets/QuerystringWidget`. Introducing a new `showLinkMore` block option opt-in for the additional feature instead of always-in. Deprecated `ListingSidebar` and `src/components/manage/Blocks/Listing/QuerystringWidget` in favor of the new `src/components/manage/Widgets/QuerystringWidget` @sneridagh

For a more information, please read the upgrade guide
https://docs.voltocms.com/upgrade-guide/

### Bugfix

- Checkbox not using `null` as false @sneridagh

## 13.0.0-alpha.3 (2021-05-06)

### Bugfix

- Use params prop in api middleware @giuliaghisini

- Fix PORT env var handling, if you have set the PORT in build time, the setting was
  removed back to defaults, now the build time setting is kept (unsetting in build time
  and set it in runtime is now the recommended setup) @sneridagh

## 13.0.0-alpha.2 (2021-05-05)

### Bugfix

- Fix sort_order restapi call, works on action for existing listing blocks
  and in ListingData saving correctly new ones @nzambello

### Internal

- Updated Brazilian Portuguese translations @ericof

## 13.0.0-alpha.1 (2021-05-03)

### Internal

- Full real zero configuration achievement by turning the stock default
  `RAZZLE_PUBLIC_DIR` into a relative path, so we can enable truly movable builds
  @sneridagh

## 13.0.0-alpha.0 (2021-05-03)

### Breaking

- Seamless mode by default. Added `Host` header support for deployments, so no
  `RAZZLE_API_PATH` is required in production builds anymore if the header is present.
  Not an strictly breaking change, but it's a default behavior change worth to notice on
  its own. No change required in your deployments if you suply currently
  `RAZZLE_API_PATH` in build time. See documentation for more information. @sneridagh
- Deprecate Node 10 since it's out of LTS since April 30th, 2021 @sneridagh
- Remove the "inverted" option in Table Block since it was useless with the current CSS
  set. Better naming of options and labels in table block (English). Updating the i18n messages for the used translations is advisable, but not required. @iFlameing
- Get rid of the font icons in the control panels overview @sneridagh

For a complete list of actions to follow, please read the upgrade guide
https://docs.voltocms.com/upgrade-guide/

### Feature

- Change login form fixing accessibility issues @nzambello

### Internal

- Improve Github Actions names, separate the code analysis from the main core @sneridagh

## 12.14.0 (2021-05-03)

### Feature

- Provide api for block extensions. See `/blocks/extensions` in documentation @tiberiuichim

### Bugfix

- In BlockDataForm, always clone schema before applying enhancers @tiberiuichim
- In BlockDataForm, don't add the variations field multiple times @tiberiuichim

## 12.13.0 (2021-04-30)

### Feature

- Making objectBrowserWidget context aware @iFlameing

### Bugfix

- Adding `flattenToAppURL` in Link component @iFlameing

- Disable click event of the outside the engine click detection, since it leads to bad
  behavior for custom and library elements that try to mount things attaching them in
  the Body or outside the detected container @sneridagh

## 12.12.0 (2021-04-29)

### Feature

- Translations german: Login/Register @ksuess

### Bugfix

- Fix image gallery in listing block for contained (non-query based) images @sneridagh

## 12.11.0 (2021-04-28)

### Feature

- Implemented Babel view, to compare translated items in add and edit mode. @giuliaghisini
- as in Plone, hide controlpanel for users that are no 'Manager' or 'Site Administrator'. @giuliaghisini
- Improve the blocks engine by adding a detector for clicking outside in the `BlocksForm` @sneridagh
- Include a pluggable architecture for pluggable render-time insertions (similar to <Portal>) @tiberiuichim
- Add parseDateTime helper from DatetimeWidget to handle timezones @nzambello

### Bugfix

- Include selected block in multiselections @sneridagh
- Correct the selected values rendering at isMulti SelectWidget @ionlizarazu

### Internal

- Implement Github actions workflow to deploy the documentation to the Plone Foundation server @ericof
- Pin `immutable` to an updated version that does not produce continuous deprecation notices in console on every change @sneridagh
- Print console.error in SSR if not an ignored error code @nzambello
- Fetch addons with https using mrs-developer @nzambello
- Fix sitemap URL generation @nzambello

## 12.10.1 (2021-04-14)

### Bugfix

- Better error handling code in SSR when an error occurs in the code @ksuess @sneridagh

## 12.10.0 (2021-04-14)

### Feature

- Add support in FileWidget for raw file data in base64 (control panels, not really NamedFile fields) @sneridagh

### Bugfix

- ObjectListWidget: edit mode: expand last added item, not first of list. @ksuess
- Improve error handling in SSR when an error occurs in the code @sneridagh

### Internal

- Ignore files in addons when building i18n messages in the i18n script, since it's useless (they should be done in the addon itself) and lead to errors when parsing also internal `node_modules` and other utility files @sneridagh

## 12.9.0 (2021-04-10)

### Bugfix

- Avoid double calling asyncPropsExtenders @ksuess @tiberiuichim

### Internal

- Fix server when ECONNRESET is received from the backend @sneridagh
- Remove all appearences of `UNSAFE_componentWillMount` since it loads also on the SSR calls too @sneridagh

## 12.8.0 (2021-04-08)

### Feature

- Add configurable api expanders @csenger @nileshgulia1 @tiberiuichim @sneridagh
- In Text block, keep text selection on focus, and move focus to end of text if there's no selection @giuliaghisini

### Bugfix

- Fix `fieldset` instead of `fieldSet` in ObjectWidget component @sneridagh

## 12.7.0 (2021-04-07)

### Feature

- Use `onInsertBlock` callback when adding new blocks if available, otherwise fallback to `onMutateBlock` refs #2330 @avoinea

### Bugfix

- fix universal link @nileshgulia1s
- fixed recurrence widget when weekly recurrence is selected and event start date is on sunday. @giuliaghisini
- Fix default value for checkbox widget @alexbueckig
- Fix for forms in content types, the fieldset was not being passed over to the field. This affected form generation ids and labels. @sneridagh
- Add a bit of a11y love to the `ObjectListWidget` @sneridagh
- fix universal link when no item content obj passed @nileshgulia1

### Internal

- Add Blocks helpers docs and tests @avoinea

## 12.6.1 (2021-04-06)

### Bugfix

- Remove duplicated wrapper on block edit form @sneridagh
- Fix small catched up issues in tests @sneridagh

## 12.6.0 (2021-04-05)

### Feature

- Add ObjectWidget and ObjectListWidget @sneridagh
- Add `BlockForm` component, variations and schemaExtender aware @sneridagh
- Improvements to the `InlineForm` @sneridagh

### Bugfix

- Remove InlineForm default focus on first input @avoinea

### Internal

- Add Storybook to the main docs (docs.voltocms.com/storybook) build @sneridagh

## 12.5.0 (2021-03-31)

### Feature

- New setting, `config.settings.showTags` to be able to configure tags visibility on default View @avoinea

### Bugfix

### Internal

- Add toPublicURL helper @nzambello
- Don't show empty groups in BlockChooser @tiberiuichim
- Fix Text Block placeholder regression refs #2322 @avoinea

### Internal

- BlocksForm and RenderBlocks now allow a `blocksConfig` configuration object as a prop @tiberiuichim
- Updated italian translations @nzambello

## 12.4.2 (2021-03-29)

### Bugfix

- Re-add formTitle, formDescription, metadata to BlocksForm @avoinea

## 12.4.1 (2021-03-29)

### Bugfix

- Fixed InlineForm boolean false value @razvanMiu
- Fix warning message in console, move open/close detection to the aside itself @sneridagh
- Revert SidebarPortal min-height @avoinea
- Add proper proptype in `SidebarPopup` @sneridagh

### Internal

- Update plone/volto Docker image to use latest yo generator and support ADDONS env @avoinea
- Add `docker-compose.yml` to the repo for quick demoing @sneridagh
- Fixed babel config when loading addons (in testing mode) @sneridagh

## 12.4.0 (2021-03-25)

### Feature

- Improved comments @rexalex @avoinea
- Added SidebarPopup component for extra sidebar handling @avoinea
- Use SidebarPopup component in place of CSS transition sidebar @nileshgulia1

### Bugfix

- Fixed multiSelected propType and BlocksForm multiSelected.includes @avoinea
- Fixed italian translations for block `Maps` @giuliaghisini
- Fixed SidebarPortal min-height @avoinea
- Fixed CheckboxWidget state @razvanMiu

### Internal

- Upgrade API to Plone 5.2.4 and p.restapi 7.1.0 @sneridagh
- Reorganization of the Cypress tests, now they live in `cypress/tests` @sneridagh
- Splitted Cypress tests into `core` tests and `guillotina` ones for better overall handling @sneridagh

### Docs

- Update internal proxy docs @nzambello

## 12.3.0 (2021-03-18)

### Feature

- Improve `ObjectBrowserWidget` adding a manual input field and allow external URLs. Add feature to paste internal URLs and convert them to selected objects. Added the `allowExternals` prop in order to allow this behavior (opt-in).

### Bugfix

- Fix storybook initial config registry setup @sneridagh
- Search page now follows Plone's ISearchSchema settings @tiberiuichim
- Improve `ContextNavigation` component, adding the level you are in each iteration @sneridagh

### Internal

- Add testing add-on for enable special testing use cases and configuration options @sneridagh
- Add `RAZZLE_TESTING_ADDONS` environment variable for adding addons for testing purposes @sneridagh
- Add "Humboldt Labor" to show cases.
- Updated "Volto in Production" list @alecghica

### Docs

- Explicitly mention `src/config` in the "Internal proxy to API" documentation @pigeonflight

## 12.2.0 (2021-03-03)

### Feature

- Adds skiplinks @nzambello
- Fix some semantic tags as nav @nzambello
- Allow addons to specify their own dependencies in their package.json `addons` key, just like the regular Volto projects. This means that it's no longer required to list all possible addons in the Volto project and they can be bootstrapped as being part of a dependency @tiberiuichim
- insert a dimmer with the loading message in the form when the status changes in the content folder. @martina.bustacchini

### Bugfix

- Enable draftjs links to open in target blank if is external url. @giuliaghisini

### Internal

- Use correct status code for static files error handling @nzambello
- Remove dangling `.replaces(...` for the apiPath and use flattenToAppURL instead @sneridagh

## 12.1.2 (2021-02-28)

### Bugfix

- Fix addon reducers registration @tiberiuichim

## 12.1.1 (2021-02-26)

### Bugfix

- Import asyncConnected actions directly from actions module, the resolution order is different in projects @tiberiuichim @avoinea

## 12.1.0 (2021-02-24)

**This is a brown bag release and should not be used, upgrade to Volto 12.1.1 instead.**

### Feature

- A new setting, `config.settings.storeExtenders` which allows customization of used Redux middleware @tiberiuichim
- Introduce `config.settings.asyncPropsExtenders` which allows customizing, per route, the `asyncConnected` actions @tiberiuichim @sneridagh

### Bugfix

- Adapt to BlocksForm in Blocks Engine @nileshgulia1
- a11y improvements in `ObjectBrowser` and `BlockChooser` @sneridagh
- Fix UniversalLink for download link. @giuliaghisini

### Internal

- Fork redux-connect code in `src/helpers/AsyncConnect`, to allow mixing in config-based asyncConnects. Provide a webpack alias that overloads the redux-connect imports. @tiberiuichim

### Docs

- Update wording @svx

## 12.0.0 (2021-02-20)

### Breaking

- Introduction of the new Volto Configuration Registry @sneridagh @tiberiuichim
  For more information about this breaking change: https://docs.voltocms.com/upgrade-guide/#upgrading-to-volto-12xx

### Feature

- New breadcrumbs `INavigationRoot` aware for the _Home_ icon. This allows inner subsites navigation and better support for multilingual sites. @sneridagh

### Internal

- Upgrade plone.restapi to 7.0.0 and Plone to 5.2.3 @sneridagh

## 12.0.0-alpha.0 (2021-02-17)

### Breaking

- Introduction of the new Volto Configuration Registry @sneridagh @tiberiuichim
  For more information about this breaking change: https://docs.voltocms.com/upgrade-guide/#upgrading-to-volto-12xx

## 11.1.0 (2021-02-08)

### Feature

- Add `preloadLazyLibs` and `settings.lazyBundles` to allow preloading bundles of lazy libraries @tiberiuichim @silviubogan
- Added onChangeFormData prop to Form component @giuliaghisini
- Internationalization story for add-ons @sneridagh
- robots.txt from plone as fallback (if /public/robots.txt not exists and .env VOLTO_ROBOTSTXT variable not exists.) @giuliaghisini
- UniversalLink and ConditionalLink accepts also an item to link to. If item is of @type Link, a direct link to remote url is generated if user is not logged. @giuliaghisini

### Bugfix

- temporarly removed linkDetectionPlugin for draftjs (for some conflicts with AnchorPlugin) @giuliaghisini
- German translation: aria-label of '/contents' button : "Inhalte" not "Inhaltsverzeichnis" @ksuess
- fix view links and others styles of entities on editing Text Block. @giuliaghisini
- Make sidebar-collapsed visible on small mobile. @giuliaghisini
- Fix regresion on the imagesizes styling due to the removal of the id in 11 @sneridagh

### Internal

- Update docs: configuration of routes and addonRoutes @ksuess

## 11.0.0 (2021-01-29)

### Breaking

- [circular deps] Move `AlignBlock` component to its rightful place @sneridagh
- Removing id from FormFieldWrapper @iFlameing
- Change default Listing Template to include only Text and renamed the old default Template to Summary Template @jackahl

### Feature

- Add `ContextNavigation` component, it can fetch the `@contextnavigation` plone.restapi
  endpoint and display a navigation portlet, similar to Plone's classic
  navigation portlet.
- added linkDetectionPlugin plugin to draftjs to automatically create links for urls and mails when editing text. @giuliaghisini
- An initial Storybook setup. Start it with `yarn storybook`. Feel free to contribute more stories! @sneridagh
- Add storybook Wrapper utility component. Add ContactForm initial story @tiberiuichim
- make and load configurable reducers in the client `window.__data`, decreasing the html size @nileshgulia1 @tiberiuichim
- Custom group component for selectStyling @nileshgulia1
- Add new components: RenderBlocks, BlocksForm, DragDropList and EditBlockWrapper @tiberiuichim
- Add `noValueOption` prop to `SelectWidget` so you can opt-out from the "no-value" option so the choices are a closed list @sneridagh
- Provide `injectLazyLibs()` wrapper and `settings.loadables` config to deal with loadable libraries @tiberiuichim

### Bugfix

- Better handling of a condition in the new breadcrumbs @sneridagh

### Internal

- Upgrade react-select to 4.0.2 @sneridagh
- Upgrade react ecosystem to 13.14.0 @sneridagh
- Add shouldComponentUpdate to blocks @nileshgulia1
- Update old entry in upgrade guide @tiberiuichim
- Add `@testing-library/cypress` as a dep @sneridagh
- Fix an internal link in documentation @tiberiuichim

## 10.10.0 (2021-01-22)

### Feature

- Simple optional critical-CSS inclusion feature (without the actual building of
  the critical CSS) @silviubogan @tiberiuichim @nileshgulia1
- added support for allowedBlocks and showRestricted for BlockChooser in Form @giuliaghisini
- added objectBrowser to UrlWidget, and attached UrlWidget to remoteUrl field of ContentType Link @giuliaghisini
- managed tel link in UrlWidget and draftjs @giuliaghisini
- added support for allowedBlocks and showRestricted for BlockChooser in Form @giuliaghisini
- Improvements in InlineForm @nileshgulia1
- Improved form validation. Tested required fields when field is array or richtext @giuliaghisini

### Bugfix

- Fix 'All' button batch size in Contents @nzambello
- Fixed field type for 'from' field in ContactForm @giuliaghisini
- handle SelectWidget null value and isMulti(#1915) &(1878) @nileshgulia1
- Fix typo in ita locales @nzambello
- Wrap objectBrowserWidget with FormFieldWrapper @nileshgulia1
- Added preventDefault and stopPropagation for toolbar buttons of Table block. @giuliaghisini
- Fix `Contents` breadcrumbs for multilingual sites @sneridagh

### Internal

- Add support for `nav_title` in breadcrumbs and navigation @sneridagh
- Add `settings.serverConfig` in the settings object of `~/config`. Add another module, `config/server.js` which is conditionally imported if `__SERVER__`. This module will host settings that are only relevant to the server. Being conditionally imported means that the code is safe to require server-only nodejs packages. @tiberiuichim
- Update browserlist and caniuse-lite @sneridagh
- Document deprecation of `@plone/create-volto-app` @sneridagh @nileshgulia1
- Adding classname in TextWidget and ObjectBrowserBody so that we can target those element in tests. @iFlameing
- Add support for `nav_title` in breadcrumbs and navigation @sneridagh

## 10.9.2 (2021-01-15)

### Bugfix

- Make a cypress test more resilient to platform differences @tiberiuichim
- Fix regression introduced by improve CSS in the inner toolbar for the image block to support narrower width (like for using it inside grid blocks) @sneridagh
- Avoid a bug in cypress tests caused by multi-block copy/paste @tiberiuichim

### Internal

- i18n for a literal in the table block @sneridagh

## 10.9.1 (2021-01-14)

### Bugfix

- Fix regression introduced by improve CSS in the inner toolbar for the image block to support narrower width (like for using it inside grid blocks) @sneridagh

## 10.9.0 (2021-01-14)

### Feature

- Enhance `BlockChooser` by adding support for `allowedBlocks` and `showRestricted` @avoinea @sneridagh

### Bugfix

- Better handling of @@images pipeline errors @tiberiuichim
- Fix `More` menu when using with Plone 4 backend / history action is undefined (#2120) @avoinea
- Fix `/sharing` page when using with Guillotina (#2122) @avoinea
- Improve CSS in the inner toolbar for the image block to support narrower width (like for using it inside grid blocks) @sneridagh

### Internal

- Move express middleware routes (sitemap, download, images and robotstxt) out of server.jsx into their own `express-middleware/*.js` modules. All express middleware now has access to the redux store, api middleware and an errorHandler, available under `req.app.locals` @tiberiuichim

## 10.8.0 (2021-01-11)

### Feature

- Add proper icons to the table block @sneridagh

### Internal

- Add `packages` directory to the `modulePathIgnorePatterns` for the jest tests @sneridagh
- Add `packages` directory in npmignore @sneridagh

## 10.7.0 (2021-01-05)

### Feature

- Lazy load image in blocks Image and HeroImage @mamico

### Bugfix

- Fix redirection for Link objects. @cekk
- Fix import order in server.jsx. @cekk @tiberiuichim
- Make sentry config more resilient to edge cases (SPA, storybook) @sneridagh
- Handle errors on file and image download (#2098) @cekk
- Remove test dependant on the year in `Copyright` footer section @sneridagh
- Increase maxResponseSize for superagent calls. Now is 500mb (#2098) @cekk

### Internal

- Translations german: Unauthorized, Login/Register @ksuess
- Removing id from FormFieldWrapper @iFlameing

## 10.6.1 (2020-12-21)

### Bugfix

- Better API helper end request handling, since the existing one was causing problems and rendered the SSR server unusable in case of the request was rejected @sneridagh

### Internal

- Add a paragraph on dealing with CORS errors in Deploying doc page @tiberiuichim
- Remove useless RobotFramework related packages, keep only the minimum required ones @sneridagh
- Updated italian translations @nzambello

## 10.6.0 (2020-12-18)

### Feature

- Allow setting a custom robots.txt from environment with the `VOLTO_ROBOTSTXT` environment variable @tiberiuichim

### Bugfix

- Replace `__SERVER__` occurrence from table `Edit` component @sneridagh

## 10.5.0 (2020-12-17)

### Feature

- Adding `All` button to folder content @iFlameing

### Bugfix

- Fix "is client" check for SidebarPortal @tiberiuichim @sneridagh

## 10.4.3 (2020-12-15)

### Internal

- Bring back `App` to `components/index.js` for now, since it's breaking the projects
  where it gets referenced from `routes.js`. @sneridagh

## 10.4.2 (2020-12-15)

**This is a brown bag release and should not be used, upgrade to Volto 10.4.3 instead.**

### Bugfix

- Fix numeric widget console warnings regarding flex styling refs #2059 @ichim-david
- Fix numeric widget crash once we click inside it refs #2059 @ichim-david

### Internal

- Fix some key points to improve the circular imports problem @sneridagh

  - `App` and `View` components are meant to be used only by Volto internals, so it's no
    point into having them exported in `components/index.js` that facilitated a path for
    circular imports.
  - `withObjectBrowser` and friends also are prone to facilitate a path for having
    circular imports, so we are using there only absolute imports.
  - All these changes are non-breaking and non-intrusive.

## 10.4.1 (2020-12-12)

### Bugfix

- Make sure that prism is loaded before rendering HTML block @tiberiuichim

## 10.4.0 (2020-12-11)

### Feature

- Add ability to filter the attributes that are saved in the ObjectBrowserWidget @sneridagh
- Add `object_browser` as widget @sneridagh

### Bugfix

- Adding video thumbnail for the .mp4 extension @iFlameing.

### Internal

- Added new in productions sites to README @terapyon

## 10.3.0 (2020-12-04)

### Feature

- added search depth in listing and updated it locales @giuliaghisini
- Add emailSend action @nzambello
- lazy load react-dropzone @nileshgulia1

### Bugfix

- Fix addons loader name generation on Windows @tiberiuichim
- For python3.9 compatibility, install wheel package in build-backend targets @tiberiuichim

### Internal

- Tweak Cypress command `waitForResourceToLoad` to timeout after 50 tries. @tiberiuichim

## 10.2.0 (2020-12-04)

### Feature

- Generate language file of added missing German translations by @tisto. @ksuess

### Bugfix

- Fix regression in the `getContent` action with the expandable missing @sneridagh

## 10.1.0 (2020-11-30)

### Feature

- Add missing German translations @tisto

## 10.0.0 (2020-11-30)

### Feature

- Provide operations on multiple-selected blocks: delete, cut/copy and paste. You can trigger the "multiselected blocks" by holding the shift key and clicking on another block. You can add/remove blocks to the selection with the Control key. Holding Control when you click on the Paste button doesn't clear the clipboard, so you can paste multiple times. The blocks clipboard uses the browser's local storage to synchronize between tabs. @tiberiuichim
- Allow reducers to be persisted using localstorage @tiberiuichim

### Breaking

- Removal of the Razzle patch that was introduced in 9.0.0 @sneridagh
  See https://docs.voltocms.com/upgrade-guide/ for more details.
- Fetched content with `getContent` no longer includes fullobjects by default @tiberiuichim

### Bugfix

- Fix link to login in the Unauthorised component @sneridagh

### Internal

- Add details on how to run Cypress integration tests @tiberiuichim
- Upgrade `@testing-library/react` to 11.2.2. Add `jest-environment-jsdom-sixteen as upgraded jsdom implementation @tiberiuichim
- Split some small prismjs related files (used in HTML block) in separate chunks @tiberiuichim
- Remove dangling analyzer plugin @sneridagh
- Support for Guillotina 6 @bloodbare @sneridagh
- Update Cypress to version 5.6.0 @sneridagh
- Terse `react-intl` errors in console during development turning them into warnings @sneridagh

## 9.2.0 (2020-11-24)

**This is a brown bag release and should not be used, upgrade to Volto 10.x.x instead.**
See https://docs.voltocms.com/upgrade-guide/ for more information.

### Feature

- Remove the Razzle patch for the local, "inline" Volto Razzle plugins @tiberiuichim @sneridagh

### Bugfix

- Move missplaced `appExtras` into settings @sneridagh

### Internal

- Make filewidget label more consistent @tisto

## 9.1.0 (2020-11-20)

### Feature

- Extend the internal proxy capabilities, now the target is overridable and SSL aware @sneridagh
- Added new environment variables for the internal proxy `RAZZLE_PROXY_REWRITE_TARGET` and `RAZZLE_PROXY_REWRITE_TARGET` @sneridagh
- Enhance `AppExtras` component to make it pluggable through the
  `config.settings.appExtras`. These are router-path filtered components that
  are rendered inside the `AppExtras` component @tiberiuichim

### Bugfix

- Fix Sentry tags and extra via settings.sentryOptions @avoinea
- Fix `yarn analyze` command by packing our own version of
  webpack-bundle-analyzer integration. It has a few changes to the old default
  configuration. There is an alternative way of triggering the bundle analyzer,
  with the `OFFLINE_BUNDLE_ANALYZE=true` env variable, which avoids starting
  the HTTP bundle analyzer server. Also, it always saves a report html file.
  @tiberiuichim

### Internal

- Improve developer documentation. Add several new chapters @tiberiuichim

## 9.0.0 (2020-11-15)

### Breaking

- Upgrade Razzle to 3.3.7 @tiberiuichim @sneridagh

  Razzle 3.3.7 prepares the transition to the upcoming Razzle 4 so it improves and
  unifies the extensibility story at the cost of change the signature of the
  `razzle.config.js` and how plugins are declared. It also enables by default the new
  _React Fast Refresh_ feature implemented by the React community, which improves the
  refresh of the code while in development.

- Babel plugins housekeeping

  Deprecated proposals:

  - @babel/plugin-proposal-function-bind
  - @babel/plugin-proposal-do-expressions
  - @babel/plugin-proposal-logical-assignment-operators
  - @babel/plugin-proposal-pipeline-operator
  - @babel/plugin-proposal-function-sent

For a complete list of actions to follow, please read the upgrade guide
https://docs.voltocms.com/upgrade-guide/

### Feature

- Add `webpack-relative-resolver` plugin. For addons and Volto, it normalizes local relative imports to package-rooted imports. An import such as `import Something from './Something'` would be rerouted internally as `import Something from '@collective/someaddon/Something'`. By doing so we get easier customization of addons, as they don't have to be so strict with their import and exports @tiberiuichim
- Posibility to configure Sentry via `settings.sentryOptions` configuration key @avoinea
- Catch `console.error` by default with Sentry @avoinea
- Refactor CT icons helper: add getContentIcons @nzambello

### Bugfix

- Properly return 404, 401 and 403 on SSR, when appropriate @tiberiuichim
- Fix Guillotina PATCH by adding the `@static_behaviors` field inconditionally @sneridagh

### Internal

## 8.10.1 (2020-11-13)

### Bugfix

- Fix leaking input CSS in the link widget in draftjs @sneridagh

### Internal

- Move Guillotina CI job to GH actions @sneridagh

## 8.10.0 (2020-11-12)

### Feature

- Adding show all button in UsersControlpanel @iFlameing
- Now you can prettify the html code in HTML block @iFlameing
- Adding preview image placeholder in Video Block @iFlameing

### Bugfix

- Fix error object in clipboard reducer @iFlameing
- Making QuerystringWidget more resilient by handeling null value @iFlameing
- Fixing bug related to initiation of table block with previous table block data @iFlameing
- enabled no-folderish CT to be translated @giuliaghisini

### Internal

- Changing checkbox widget of exclude-nav to select widget @iFlameing

## 8.9.2 (2020-11-06)

### Bugfix

- Revert type-in detection in draftjs link widget, as that leads to a regression @sneridagh
- Fix and refactoring FileWidget @iFlameing

## 8.9.1 (2020-11-06)

### Bugfix

- Fix SSR rendering in table blocks @sneridagh

## 8.9.0 (2020-11-05)

### Feature

- Added Dropzone in FileWidget @iFlameing
- Making inline link toolbar, location aware in content browser @iFlameing.
- Detect if the link typed or pasted in the link widget of the text block is internal @sneridagh

## 8.8.1 (2020-11-04)

### Bugfix

- Improve misleading translations deleted message @sneridagh
- Fixing overlap of labels with each other in select widget @iFlameing
- Throw error in crashReporter; also log sentry errors in server @tiberiuichim

### Internal

- Split razzle svg and sentry loaders to separate files @tiberiuichim
- prevent form without blocks. Form always have at least the default block. @giuliaghisini
- Fix default target for links in text blocks @giuliaghisini

### Internal

## 8.8.0 (2020-11-02)

### Feature

- Add support for the new active LTS NodeJS version 14. NodeJS 10 eol will happen on 2021-04-30 and Volto will update accordingly. More information on https://nodejs.org/en/about/releases @sneridagh

## 8.7.1 (2020-10-29)

### Bugfix

- Added loading icon when doing actions in folder-contents @giuliaghisini
- Fix German translation "from" -> "E-Mail" in contact form @tisto

## 8.7.0 (2020-10-27)

### Feature

- Manage translations view @sneridagh

### Internal

- Update docs build and include pygments support for jsx @sneridagh

## 8.6.0 (2020-10-25)

### Feature

- Added placeholder background color same as selected one @iFlameing
- Showing notification when user sort the folder-content @iFlameing
- Render full language name (e.g. "English") instead of 2 character language code in language selector, matching Plone default behavior. @mikejmets

### Bugfix

- A pathname like /policy/edit does not show the Unauthorized or Forbidden component when not logged in, ref #1936. @silviubogan
- Fixes secondary views in toolbar @iFlameing @sneridagh
- Fixing overlay expansion during link assign from objectbrowser in edit mode @iFlameing

### Internal

- Added new in productions sites to README @wkbkhard
- Writing test for the lisiting block location relative criteria @iFlameing
- Add `UniversalLink` to handle internal/external/download links @nzambello

## 8.5.4 (2020-10-23)

### Breaking

### Feature

### Bugfix

- Fixing bug for link when inseting break lines in list tag for view mode @iFlameing

## 8.5.3 (2020-10-22)

### Bugfix

- Removed timezone initialization for DatetimeWidget, ref #1923. @razvanMiu

## 8.5.2 (2020-10-21)

### Bugfix

- Showing error notification when user try to paste disallowed content type. @iFlameing

### Internal

- Added environment parameter `RAZZLE_BIND_ADDRESS` to be able to bind server to localhost or other specific IPs instead of 0.0.0.0 @achimwilde

## 8.5.1 (2020-10-21)

### Bugfix

- Fix sharing for when users has dots on them @sneridagh

## 8.5.0 (2020-10-20)

### Bugfix

- Japanese translation updated @terapyon

## 8.5.0-alpha.2 (2020-10-20)

### Bugfix

- Update German translation @ksuess

### Internal

- Fix runtimeConfig relative vs absolute import @avoinea

## 8.5.1-alpha.0 (2020-10-19)

### Feature

- Adding softlinebreak in list tag @iFlameing

### Bugfix

- Errors catched by the default error handler are sent to sentry @zotya
- Fixed a problem what occured when RAZZLE*SENTRY_DSN was missing but the other RAZZLE_SENTRY*\* variables were set @zotya

### Internal

- Fix sentry docs markdown format @avoinea

## 8.5.0-alpha.0 (2020-10-14)

### Feature

- Sentry integration @zotya
- All the environment variables defined at runtime that have the `RAZZLE_` prefix, are now available in the browser under window.env @zotya

## 8.4.0 (2020-10-14)

### Feature

- Add `Style`, a wrapper component that applies float and width classes to wrapped content (typically blocks) @tiberiuichim
- Add `AlignWidget`, a widget that wraps the `AlignBlock` helper @tiberiuichim

### Bugfix

- Folder contents view: Save additional columns and updated order of columns @ksuess
- Fixed edit link in draft-js when link is selected from word-end to word-start @giuliaghisini
- Revert PR No. 1820 to fix linebreaks on inline links in draftJS @steffenri

### Internal

- Keep `@babel/core` in Volto core in sync with `babel-preset-razzle` it fixes #1897 @sneridagh

## 8.3.0 (2020-10-12)

### Feature

- Adding droppable placeholder for Image Block @iFlameing

### Bugfix

- Test if content exists in ListingBody, for addon Dropdownmenu @giuliaghisini

## 8.2.6 (2020-10-12)

### Bugfix

- Fix break-line in view mode @iFlameing

## 8.2.5 (2020-10-08)

### Bugfix

- Fixing the bleed out of the modal for long filename @iFlameing

## 8.2.4 (2020-10-08)

### Bugfix

- Fixing table block edit @iFlameing

## 8.2.3 (2020-10-07)

### Bugfix

- Use Plone `I18N_LANGUAGE` cookie instead of `language` @cekk

## 8.2.2 (2020-10-06)

### Bugfix

- Upgrade react-dropzone from 5.1.0 to 11.1.0 @nileshgulia1
- Update German translations @tisto

## 8.2.1 (2020-10-06)

### Bugfix

- Querystingsearch action now uses correct relative path, if specified. Fixes #1861 @jackahl
- Fixing ObjectBrowser search input reload @iFlameing
- Fix broken current folder by default in content browser for image links, solves #1860 @sneridagh

## 8.2.0 (2020-09-27)

### Feature

- Add Basque translation @erral

### Bugfix

- Added prop resettable to DatetimeWidget @damiDevRT
- Removed the ability to reset the datepicker in the recurrence widget to prevent the uncontrolled creation of recurrences @damiDevRT
- Fix regression in setting selected sidebar tab by blocks @tiberiuichim

## 8.1.1 (2020-09-27)

### Bugfix

- Japanese translation updated @terapyon

## 8.1.0 (2020-09-22)

### Breaking

### Feature

- Create link in Draftjs using Objectbrowser @giuliaghisini

### Bugfix

- Allow select widget to reset when the incoming props change. The react-select widget has its own internal state, so if you initialise the widget without choices, then populate the choices, it wouldn't properly show the default value @tiberiuichim

### Internal

- Fix console warning in ToHTML @iFlameing

## 8.0.1 (2020-09-22)

### Bugfix

- Fix word overflow from html-block @iFlameing
- Fix Cypress test for image upload @zotya

### Internal

- Improve developer experience, don't logout on hot-reload @tiberiuichim
- Cleanup eslint in razzle.config.js @tiberiuichim

## 8.0.0 (2020-09-18)

### Breaking

- Change dummy-addons-loader.js fixture name to `jest-addons-loader.js`, to match existing `jest-svgsystem-transform.js` @tiberiuichim

### Feature

- Added Schema Editor within Dexterity Content-Types Controlpanel @rexalex @avoinea #1517
- Added Blocks Layout Editor within Dexterity Content-Types Controlpanel @avoinea #1517
- Added missing components for Email and Url widgets #1246 @rexalex
- Use content title instead of image id in alt tag @nileshgulia1

### Bugfix

- Fix the broken profile view in Toolbar @iFlameing

### Internal

- Hide block chooser button using React logic instead of CSS. This makes it easier to support nested blocks @tiberiuichim

- Wrap addon configuration loaders in a wrapper to check that they return back config @tiberiuichim

## 7.15.0 (2020-09-15)

### Feature

- Added missing components for Email and Url widgets #1246 @rexalex
- Show backend validation errors on corresponding fields #1246 @rexalex
- Validation implemented for add user/group @rexalex
- Show Username when Firstname attr is missing in UsersControlPanelUser @iFlameing

### Bugfix

- When dealing with authentication token expiration set to 0, auto-refresh token in one hour instead of logging out use @tiberiuichim
- Fixed front-end field validation #1246 @rexalex
- Fixed date only widget rendering #1246 @rexalex
- Fix errors with SelectWidget when removing the only element @rexalex

## 7.14.2 (2020-09-10)

### Bugfix

- Hyphenate sidebar labels @ksuess
- Update German translations @tisto

## 7.14.1 (2020-09-09)

### Bugfix

- Fix customization mechanism where customization paths end with `/` @tiberiuichim

## 7.14.0 (2020-09-08)

### Feature

- Render form with vertical tabs, setting the property `verticalFormTabs` in config.js @giuliaghisini

### Bugfix

- Imported locales by razzle and fixed import locale @giuliaghisini
- Fix console warning due to uncontrolled selectWidget component @nileshgulia1

## 7.13.0 (2020-09-07)

### Feature

- Add NumberWidget, an input widget for numbers @tiberiuichim

### Bugfix

- Fixing the Image size settings in sidebar when Image alignment changes @iFlameing

## 7.12.1 (2020-09-04)

### Bugfix

- Fix checkbox widget styles @nzambello

## 7.12.0 (2020-09-04)

### Feature

- Allow Volto projects to customize (via webpack resolve aliases) addons. Allow addons to customize Volto and other addons. Allow Volto projects to customize Volto in a `src/customizations/volto` folder, for better organization of the customizations folder. @tiberiuichim @sneridagh

## 7.11.3 (2020-08-28)

### Bugfix

- On image upload in a block, don't overwrite the global `state.content.data` with new image data @tiberiuichim @silviubogan

### Internal

- Add a `subrequest` option to the `createContent` action @tiberiuichim @silviubogan

## 7.11.2 (2020-08-28)

### Bugfix

- Fix bug introduced in 7.9.0, properly return a list of results when dealing with batched api requests @tiberiuichim
- In folder contents batch upload, use a subrequest to avoid breaking the global `content.data` state @tiberiuichim
- Fix `null` response issue when passing custom `Accept:` headers to actions #1771 @avoinea
- Removed all `<<<<<HEAD` artifacts from translations @steffenri
- Increase z-index of `block-add-button` @steffenri

## 7.11.1 (2020-08-27)

### Breaking

### Feature

### Bugfix

- Update German translations @tisto

### Internal

## 7.11.0 (2020-08-27)

### Feature

- Add sort option to search @iFlameing

### Bugfix

- Turn autocomplete off for the search input field @timo

## 7.10.0 (2020-08-26)

### Feature

- Added toast notifications for form errors @nzambello @avoinea
- Added italian translations and translated array, token and select widget. @giuliaghisini

## 7.9.2 (2020-08-26)

### Bugfix

- Open content browser sidebar on parent object when editing an existing document. @iFlameing

### Internal

- Added developer-guidelines/redux documentation @tiberiuichim

## 7.9.1 (2020-08-25)

### Bugfix

- Fix bug related to closing the More menu of Toolbar @iFlameing

- Fix cosmetic issue, add links were not properly generated in Contents view not under the root. This didn't impact functionality as the content was properly created @tiberiuichim

- Fix bug for text block with new line and styles applyed to all text. @giuliaghisini

### Internal

- Removed unused component `src/components/manage/Contents/ContentsToolbar.jsx` @tiberiuichim
- Add no-console eslint rule @tisto

## 7.9.0 (2020-08-24)

### Breaking

### Feature

- Adding support of pasting link of voltoCMS video link to video blocks @iFlameing
- Allow serial processing of API requests when `mode:'serial'` is passed in the action. @tiberiuichim
- Adding cypress test from image-gallery in edit mode @iFlameing

### Bugfix

- On mutating a block, don't create extra placeholder block if such block already exists @tiberiuichim
- Fixing broken file-preview placeholder for other file type than image @iFlameing

### Internal

- When passed an array of items (for example in batch upload content), the `createContent` action now serializes those requests @tiberiuichim

## 7.8.3 (2020-08-21)

### Bugfix

- Change ImageGallery image scale from preview to large. @tisto
- Also use `settings.internalApiPath` in url helpers `isInternalURL`, `flattenToAppUrl` and `flattenHTMLToAppURL` @tiberiuichim
- Fix getBlocks helper when blocks_layout has no `items` (default PloneSite with no volto homepage) @avoinea

### Internal

- Docs: Review of "How to use and addon" @ksuess
- Addon: Hint for addon developers if function applying config is missing @ksuess

## 7.8.2 (2020-08-18)

### Bugfix

- Include cypress folder in release @timo

## 7.8.1 (2020-08-18)

### Bugfix

- Remove supposed fix to form.jsx again, as it apparently did not really fix anything but only broke stuff @jackahl

## 7.8.0 (2020-08-18)

### Breaking

### Feature

- Add cms-only theme that allows to completely remove semantic-ui from public facing views @pnicolli @nzambello

### Internal

## 7.7.2 (2020-08-18)

### Bugfix

- Fix bug showing wrong data in the edit view, that occured in some cases, when one would enter the edit view of a page from another page @jackahl

### Internal

- Remove "\$" from all examples in install docs and README @timo

## 7.7.1 (2020-08-12)

### Bugfix

- Japanese translation updated @terapyon
- Bugfix Edit page through Contents list #1594 @terapyon @csenger

### Internal

- Bump serialize-javascript from 2.1.1 to 3.1.0 @timo
- Bump prismjs from 1.17.1 to 1.21.0 @timo
- Make Table Block Cypress test more reliable @timo
- Make listing template Cypress test more reliable @timo

## 7.7.0 (2020-08-04)

### Feature

- Allow addons to provide less files @tiberiuichim
- Making Content browser aware of context @iFlameing

### Bugfix

- Fix click-select block on unknown block type @nileshgulia1
- Fix Image Gallery Template in Listing Block crashing when no criteria are set (#1722) @jackahl

## 7.6.0 (2020-07-31)

### Feature

- Added recurrence widget @giuliaghisini

## 7.5.1 (2020-07-29)

### Bugfix

- Avoid React hydration complaining about mismatched server output in toolbar. In component rendering, replaced the use of `__CLIENT__` with a state-stored `isClient`, as that is more correct. @tiberiuichim

## 7.5.0 (2020-07-29)

### Feature

- Used moment-timezone to set a specific server timezone as default for DatetimeWidget. @razvanMiu

## 7.4.0 (2020-07-29)

### Feature

- Highlight the sidebar toggle button with a small flashing animation @silviubogan @tiberiuichim

## 7.3.1 (2020-07-28)

### Bugfix

- Solved a browser console error in /contents view (#1695) @silviubogan
- Pagination icon fix @nileshgulia1

## 7.3.0 (2020-07-26)

### Feature

- Add Placeholder attribute to Textwidget and TextAreaWidget @iFlameing
- Make the default block type (currently draftjs text) configurable @tiberiuichim @silviubogan

### Internal

- Upgrade lodash dependency to 4.17.19 @tisto
- Add a new blocks helper method, `getBlocks`. It simplifies using `getBlocksFieldname` and `getBlocksLayoutFieldname` under a single method that returns ordered pairs of `[blockid, blockvalue]` @tiberiuichim

## 7.2.1 (2020-07-16)

### Internal

- Upgrade to Cypress 4.10.0 @tisto
- Upgrade to cypress-file-upload 4.0.7 @iFlameing

## 7.2.0 (2020-07-13)

### Feature

- Provide a new webpack alias, `volto-themes`, which points to Volto's theme folder. See details in the https://docs.voltocms.com/upgrade-guide/

### Internal

- Upgrade razzle to `^3.1.5`. @tiberiuichim

## 7.1.0 (2020-07-09)

### Feature

- Addons can optionally include a `razzle.extend.js` file in their root. This module needs to follow the same rules as the `razzle.config.js`. They change the default Volto Razzle configuration, before it is passed to the Volto project @tiberiuichim @sneridagh

### Bugfix

- Managed hidden fields @giuliaghisini
- Fix bug in addon loading with namespaced packages @tiberiuichim
- Japanese translation updated @terapyon

- Upgrade razzle to `^3.1.5`. @tiberiuichim

## 7.0.1 (2020-07-07)

### Bugfix

- Adding absolute url in ObjectBrowser for image type @iFlameing

## 7.0.0 (2020-07-06)

### Breaking

- Fix filename of strickthrough.svg to strikethrough.svg @tiberiuichim

### Feature

- Addons configuration loading. You can now declare addons in the addons key of
  package.json and they'll be automatically loaded. @tiberiuichim @sneridagh

## 6.5.0 (2020-07-03)

### Feature

- Added default Export for the QuerystringWidget for the ListingBlock @steffenri

### Bugfix

- Fix text overflow in pastanaga-menu header if title is too long. @giuliaghisini
- Fixing bug to correctly assign classes to image sizes in View @steffenri
- Center aligned Images are now displayed like they are center aligned in the View @steffenri
- Fix datepicker z-index @giuliaghisini

### Internal

- Upgrade insecure packages `http-proxy`, `http-proxy-middleware` and `handlebars` @tiberiuichim

## 6.4.1 (2020-07-01)

### Breaking

### Feature

- Allow JSON API calls to made to third-party servers @tiberiuichim

### Bugfix

- Fix styling and use of csss classes in `InlineForm.jsx` @tiberiuichim

- Fixing bug for Image Preview on upload @iFlameing

### Internal

- Fix formatting of `src/server.jsx` @tiberiuichim

## 6.4.0 (2020-06-29)

### Feature

- Translated workflow state in contents @nzambello
- Added item type as a tooltip in contents @nzambello
- Added Italian translations and translated array, token and select widget. @giuliaghisini
- Added uploading image preview in FileWidget @iFlameing
- Allow custom express middleware declared with `settings.expressMiddleware`. See [Customizing Express](docs/source/customizing/express.md) @tiberiuichim

### Bugfix

- Fix the toolbar dropdown to add content types if isMultilingual is enabled
  but a type is not marked as translatable. @csenger
- Usage of Contettype label in Add component. @giuliaghisini

### Internal

- Update upgrade-guide to for `addonRoutes` and `addonReducers` @jackahl

## 6.3.0 (2020-06-22)

### Feature

- Added internationalization for French language @bsuttor #1588
- use of maximumSelectionSize from plone in ObjectBrowserWidget. @giuliaghisini
- Added selectableTypes in ObjectBrowserWidget @giuliaghisini

### Bugfix

- Added export for ObjectBrowserWidget in component/index.js @giuliaghisini
- Fixed duplicated items in SelectWidget and ArrayWidget @giuliaghisini
- Update German translation @timo
- Removed broken preview image in ContentsUploadModal if uploaded item is not an image. @giuliaghisini
- Localized content upload modal last modified date @nzambello
- Fix overflow in folder contents with long titles @nzambello
- Fixed object browser widget when a selected items is deleted. Plone.restapi returns a null object. @giuliaghisini
- Fixed error on adding new item if parent item is not translated when multilingual is set @giuliaghisini
- Added translations for select in querystring widget @nzambello

## 6.2.0 (2020-06-14)

### Feature

- Added database information component in ControlPanels @iFlameing

### Internal

- Add yarn-deduplicate. @timo

## 6.1.0 (2020-06-12)

### Feature

- Include `config.addonRoutes` in router configuration. This allows addons to
  override route children defined for the `App` component.
- Added param 'wrapped' for widgets, to use widgets without form wrappers. @giuliaghisini
- Added internationalization for Romanian language @alecghica #1521
- Support loading additional reducers from the `config.addonReducers` key,
  to allow addons to provide their own reducers @tiberiuichim
- Add a no brainer image sizing option, using scales. This will be vastly improved when
  we adopt srcsets. @sneridagh

### Bugfix

- Removed a regex check in default view, we already have that check implemented in `toHTML.jsx` L173s @nileshgulia1
- UX and UI improvements to `DateTimeWidget` @sneridagh
- Fix an UTC handling for edge cases in `DateTimeWidget` @sneridagh
- Do not store the server information of the image block in the block @sneridagh
- expose `blocks` and `blocks_layout` only editing content types @nileshgulia1
- Small fix for `TextAreaWidget` and max_lenght @sneridagh

## 6.0.0 (2020-05-18)

### Breaking

- Removed support for CSS modules, since Razzle 3.1.x do not support them @sneridagh
- Updated Volto dependencies - See https://docs.voltocms.com/upgrade-guide/ for more information @sneridagh
- By adding `react-beautiful-dnd` in the block editor we are introducing new wrappers
  (belonging to the lib machinery) in the structure. The original structure and class
  names are still in there for maintain maximum backwards compatibility. Those might be
  cleaned up in next major versions, so if for some reason you have customized the
  styling of your blocks in edit mode relying in the old structure, you might want to
  review and adapt them @sneridagh

### Feature

- Added `react-beautiful-dnd` in core for edit form @iFlameing

### Bugfix

- Improve `isInternalURL` helper to match also anchors @sneridagh
- Fix local build when no RAZZLE_API_PATH is set @sneridagh
- Fix `WysiwygWidget` redraft HTML conversion when creating an empty paragraph force a `<br />` on it @sneridagh

### Internal

- Update to Razzle 3.1.2 @sneridagh
- Update to React 16.13.1 @sneridagh
- Removal of unused (and deprecated) `@babel/preset-stage-0` @sneridagh
- Update `react-router` @sneridagh
- Update `react-redux` and friends @sneridagh
- Update `connected-react-router` @sneridagh
- Update low hanging fruits deps @sneridagh
- Update style/less loaders and friends @sneridagh
- Update stylelint and friends @sneridagh
- Update prettier @sneridagh
- Update eslint plugins @sneridagh
- Update `cypress-axe`, `detectbrowser`, `lint-staged` and `release-it` @sneridagh

## 5.10.0 (2020-05-16)

### Feature

- Refactor createContent command to accept a single json object @iFlameing
- enable hyperlinks in comments when intelligent text is enabled for comments @jackahl
- Added InlineForm, a generic form implementation that can be used to edit, among others, block data. @tiberiuichim

### Internal

- Make available some internal artifacts (Router, Redux Store and Settings) to the Cypress acceptance tests, add docs @sneridagh
- Added a cypress test for the comment @iFlameing
- Add a cypress function to set registry entries @jackahl

## 5.9.1 (2020-05-15)

### Bugfix

- Fix Bug in Form Component, that lead to site crash when transmitting a comment @jackahl #1475
- Fix for the long lasted issue when creating links in newly created text blocks not showing as links until you save @avoinea

### Internal

- add a cypress function to set registry entries @jackahl

## 5.9.0 (2020-05-12)

### Feature

- Implemented a new ObjectBrowserWidget @giuliaghisini
- Add system information in controlpanel @iFlameing #1457
- Added Dexterity Types Controlpanel @avoinea #1285
- Remember sort order of folder contents view. @ksuess

### Bugfix

- Fix new lines inside blockquotes are not rendered @iFlameing #1249
- Fix blockquote style render error: unique key @iFlameing #1097
- Added Dexterity control panel Cypress tests @iFlameing

## 5.8.0 (2020-05-11)

### Feature

- Adding Image Gallery template in Listing view @iFlameing

## 5.7.1 (2020-05-08)

### Bugfix

- Fix translation locator lookup in `CreateTranslation` component and remove the no longer needed store reducer @sneridagh

## 5.7.0 (2020-05-08)

### Feature

- Enable `@querystringresults` action to use the new context aware query feature @sneridagh

## 5.6.1 (2020-05-08)

### Bugfix

- REALLY load the current object language on SSR, instead of relying on the cookie @sneridagh

### Internal

- Pin some api devs (ZCatalog and p.namedfile improvements) @sneridagh

## 5.6.0 (2020-05-06)

### Feature

- Load the current object language on SSR, instead of relying on the cookie @sneridagh

### Bugfix

- Correct the `defaultLanguage` intend in `react-intl-redux` configuration @sneridagh

### Internal

- Add default `src` alias for addons detecting if there is a released or a mrs-developer one @sneridagh

## 5.5.0 (2020-05-06)

### Feature

- Added label expired if expiration date is smaller that current date #1413 @iFlameing
- Added word limit widget @iFlameing
- Addons control panel @esteele @iFlameing

### Internal

- Cypress test for Table Block @steffenri @iFlameing
- Cypress tests upgraded for Image, Hero and HTML Block @steffenri @iFlameing
- Added cypress test for sort method in folder content #1035 @iFlameing

## 5.4.0 (2020-05-04)

### Feature

- Add babel and externals support in Webpack for add-on infrastructure @sneridagh
- Forward the images and files cache headers in Volto SSR passthrough @sneridagh

### Bugfix

- Fix handling of external links in ToHTML config @nzambello
- Remove the title field from right dropdown in folder content view

### Internal

- Periodical upgrade of `browserlist` lib @sneridagh

## 5.3.0 (2020-04-29)

### Feature

- Add general @navigation endpoint depth setting @sneridagh

### Bugfix

- Fix `<html>` `lang` attribute @sneridagh

## 5.2.1 (2020-04-27)

### Internal

- Remove console log in workflow asyncConnect :( @sneridagh

## 5.2.0 (2020-04-27)

### Feature

- Improvement of API requests error handling @sneridagh
- Unauthorized on folder contents if no proper credentials @sneridagh

### Bugfix

- Improve German translations for folder contents view @timo
- Make label of checkboxwidget clickable @pbauer #1414
- Show new added user in user control panel @iFlameing #1271
- Support multi selection in roles and groups and polish add user #1372
- Listing block: removed message 'No results found' only in view mode on public site, in editMode is still present. @giuliaghisini

### Internal

- Add crossorigin to the preload resources tags while in development @sneridagh
- Permissions in contents and Edit @sneridagh
- Fix the error on content Edit no credentials now shows `Unauthorized` @sneridagh
- Improve console server output showing info @sneridagh

## 5.1.0 (2020-04-23)

### Breaking

### Feature

- Full screen right sidebar @rexalex #1345
- Enable internal API proxy for not to rely on CORS on development @sneridagh
- Added Print CSS @iFlameing #1289
- Added error handling for Add and Edit forms #1392 @nzambello

### Bugfix

- Japanese translation @terapyon
- Fix `ArrayWidget` to support multiselect schema `schema.List`/`schema.Set`-> `schema.Choice` hardcoded (not using vocabularies) combination @sneridagh
- Remove Back button from control panels, since it's redundant @sneridagh
- Show past dates in date time widget calendar @nzambello

### Internal

- Translated labels in Eventi View @nzambello
- Improve i18n script, so shadowed components are not overriding their original translations. For the record, any override of i18n messages, should be done somewhere else (eg. config object) @sneridagh

## 5.0.1 (2020-04-16)

### Bugfix

- Show new added user in user control panel @iFlameing #1271
- Fixes for contact form @nzambello

## 5.0.0 (2020-04-12)

### Breaking

- Added basic lazy loading dependencies and boilerplate @sneridagh
- Change component to where page title is set to `View.jsx`, remove all `Helmet` calls from inner views @jackahl

### Feature

- Added date time widget @nzambello
- Add meta description tags and meta generator @sneridagh
- Add lang property in `html` tag depending on the site/content language @sneridagh
- Add `App.jsx` component insertion point @sneridagh
- Lazy load `EventView.jsx`, splitting out all its big dependencies (Luxon) along with it @sneridagh
- Lazy load `pretty` library, used in the HTML block @sneridagh
- Lazy load `Raven` library @sneridagh
- Lazy load `React Select` library @sneridagh

### Bugfix

- Show save/cancel on control panels @avoinea #850
- Fix listing "show more" link rendering conditions @nzambello

### Internal

- Make Jest only looks up in `src` folder @sneridagh
- Re-arrange `components/index.js` @sneridagh
- Added a patch for Razzle Jest config generator to include `modulePathIgnorePatterns` option @sneridagh
- Fix Travis random no sound card found error @sneridagh
- docs: add release documentation @tisto

## 4.6.0 (2020-04-06)

### Feature

- pagination on site search results @giuliaghisini

### Bugfix

- Fix use case for non-multilingual setups and on projects on lang loading @sneridagh

### Internal

- Typo in German translations @steffenri
- Complete more Italian translations @nzambello

## 4.5.0 (2020-04-06)

### Feature

- /sitemap to view sitemap based on @navigation with depth 4 @giuliaghisini

### Bugfix

- Fix ArrayWidget to support static supermodel vocabulary @datakurre
- Bring back the OutdatedBrowser component, it got removed in a bad merge :( @sneridagh

### Internal

- Improve the i18n script, only write the pot file if it's really different @sneridagh

## 4.4.0 (2020-04-03)

### Feature

- /contents (folder content view) is sortable @ksuess
- Updated the (folder content icons to Pastanaga Icons) @iFlameing

### Bugfix

- Fix conversion from DraftJS to HTML using redraft for atomic entities (IMAGE) @sneridagh

## 4.3.0 (2020-04-01)

### Feature

- Added recursive workflow changes @robgietema

### Bugfix

- Fixed ssr link view @robgietema

## 4.2.0 (2020-03-31)

### Feature

- Add Multilingual Support @sneridagh

## 4.1.2 (2020-03-30)

### Bugfix

- Fix typo for Japanese translation @terapyon
- Fix refresh of the `Breadcrumbs` and `Navigation` components on calling `/login` and `/logout` @sneridagh
- Fix refresh of the `Navigation` component on calling `/login` and `/logout` @sneridagh
- Adjust implementation of the download link behavior for files @sneridagh
- Fix Maps block to use maps-inner instead of video-inner class @timo
- Add div with class "table-of-contents" to ToC block @timo

### Internal

- Upgrade critical Plone 5.2.1 deps in api folder @sneridagh
- Improve Cypress Video Block tests @sneridagh @timo
- Run `yarn i18n` on any JSX change @sneridagh
- Add link mailto Cypress test @timo
- Added design guidelines manifesto @sneridagh

## 4.1.1 (2020-03-18)

### Bugfix

- Fix for #1267 - Link inside text for content-type without blocks breaks the site @sneridagh
- Japanese translation @terapyon
- Fix production mode for newly created `__DEVELOPMENT__` global @sneridagh

### Internal

- Upgrade to Cypress 4 @timo

## 4.1.0 (2020-03-13)

### Feature

- Add `flattenHTMLToAppURL` helper method for remove api url from TinyMCE generated HTML @cekk
- Add development mode global @sneridagh

### Bugfix

- Improve the UX of the listing block when queries are running @sneridagh
- Added table of content cypress test @steffenri

## 4.0.1 (2020-03-09)

### Bugfix

- Fixes #1262 - SSR support for "undetected" browsers
- Japanese translation @terapyon
- Site settings styling fixed in the Controlpanel
- Increase ObjectBrowser limit per folder to 1000, partially fixes #1259 @sneridagh
- Deprecate `utils.less` as it's a leftover and it collides with some use cases depending on the viewport, see: #1265

### Internal

- Use kitconcept.volto as integration package @sneridagh

## 4.0.0 (2020-03-01)

### Feature

Summary of the most important features in this final release. For more detailed information
refer to all of them in https://github.com/plone/volto/releases

- Improved Pastanaga Editor
- New Pastanaga Editor sidebar
- New mobile first toolbar
- Developing blocks experience simplified
- New Object Browser
- Listing, TOC, Lead Image blocks
- Improved existing blocks (Image, Video, Maps)
- New blocks chooser and future proof blocks definitions
- Definition of default Blocks per content type
- Body classes like the Plone ones hinting content types, section and current view
- New message system
- React hooks support
- Several internal libraries updated, including Redux, Router ones that support hooks as well
- New locales (es, it, ja, pt, pt_BR)

### Bugfixes

- Tons of bug fixes

## 4.0.0-alpha.43 (2020-03-01)

### Changes

- Fixes #982 - History compare/diff @avoinea
- Responsive header @ksuess
  - Anontools (login, register) wrapping under long navigation.
  - Breaking change: Hamburger menu also on tablet.
  - Mobile: compact display of anontools and search.

## 4.0.0-alpha.42 (2020-02-26)

### Changes

- Revert "Fix Scrolling Functionality if there are many columns in table" since it has non desired secondary effects in the table block and other tables @sneridagh

## 4.0.0-alpha.41 (2020-02-26)

### Changes

- Fixes for the `ListingView` (Issue #1188, Listing View) @wkbkhard
- Fix date widgets on QueryString widget on listings and in the widget @sneridagh
- Update German translation @tisto
- i18n in toolbar and folder contents view @ksuess

## 4.0.0-alpha.40 (2020-02-24)

### Added

- Add pagination support to listing blocks @sneridagh

### Changes

- Fix Video and Maps blocks hydration quirks on view mode @sneridagh
- Deleted Empty Select Component @aryamanpuri
- Fix `RichText` Widget on normal forms @sneridagh
- Fix Guillotina tests @bloodbare
- Fix problem with not wrapped element in `Provider` store in `WysiwygWidget` component
  due that now, the links are wrapped with a connected component @sneridagh

## 4.0.0-alpha.39 (2020-02-18)

### Added

- Add permission check to edit form @sneridagh

### Changes

- Fix and improve Error in SSR @sneridagh
- Fix `LinkAnchorPlugin` press Enter key inside blocks with draftJS widgets @sneridagh

### Internal

- Replace all relative paths to `@plone/volto` absolute paths to ensure you can override all the resources via component shadowing @sneridagh

## 4.0.0-alpha.38 (2020-02-18)

### Internal

- Update to use ESLint 6 @timo

## 4.0.0-alpha.37 (2020-02-18)

### Added

- Chose template for listing block @giuliaghisini
- Event type view @nileshgulia1 @pnicolli
- Add ability to define the starting blocks per content type @sneridagh
- Reference widget: show item title and path in search and hover items selected @giuliaghisini

### Changes

- Fix the "jump" on the blocks editor on focusing blocks @sneridagh
- Include link and size info to the full size image in `ImageView` view component @sneridagh
- In the Display menu, only show views that are implemented @pnicolli
- Hide Blocks fields in Layout fieldset in Add/Edit forms @pnicolli
- Updated italian translations @nzambello
- Fallback for non existing layout views registered in `constants/Layouts` when selected in the widget @sneridagh
- Fix select widget for array inline choices fields and `z-index` problem @sneridagh
- Improve UX of the edit block Image component @sneridagh
- Fix on creating a new block, it should show the sidebar block properties (#1167) @sneridagh
- Send only the changed fields on PATCH (edit content) operations @sneridagh
- Japanese translation @terapyon

### Internal

- Added forest.eea.europa.eu as deployed Volto in production @tiberiuichim
- Add SemanticUI responsive variables to the responsive utils @sneridagh
- Added `yarnhook` to the build @sneridagh

## 4.0.0-alpha.36 (2020-02-03)

### Changes

- Fix unable to login from /logout page (#1147) @sneridagh
- Fix sitemap.xml by increasing the batch size @robgietema
- Browser detect feature, adding a deprecation message for ancient browsers in the `App` component @sneridagh
- Adding fallback in the edit form, in case the blocks related fields are empty, so we are sure that the edit form shows at least the default blocks @sneridagh
- Fix shift return in tables @robgietema

## 4.0.0-alpha.35 (2020-01-31)

### Changes

- Fix CSS when multiselection widgets have multiple items, then provoke a line jump @sneridagh
- added new italian translations, added italian to available languages, translated some static string
- updated italian translations
- Fix listing block sidebar focus @sneridagh
- Fix getBaseUrl helper method to not match inner occurrences of nonContentRoutes @sneridagh

## 4.0.0-alpha.34 (2020-01-26)

### Changes

- Fix token expiration/renewer timer, this fixes #674 @sneridagh

## 4.0.0-alpha.33 (2020-01-26)

### Changes

- Updated Maps block to the sidebar and image block look and feel @sneridagh
- Update video block to the sidebar and get the image block look and feel @sneridagh

### Internal

- Fix and update to latest husky and lint-staged @sneridagh
- Fix for i18n to use defaultMessages instead to default to the id @sneridagh
- Update `babel-plugin-react-intl` to latest @sneridagh

## 4.0.0-alpha.32 (2020-01-24)

### Added

- Lead image behavior block @sneridagh sponsored by CMSCOM.jp @terapyon

### Changes

- Make login component honors the returnUrl prop if called from any pathname @sneridagh

### Internal

- Try to improve the realibility of the Cypress tests, reorganize commands @sneridagh
- Upgrade to Plone 5.2.1, add `Products.PloneHotfix20200121` @sneridagh
- Force global use of `browserslist` package to get rid of message on build @sneridagh

## 4.0.0-alpha.31 (2020-01-22)

### Changes

- fix `SelectWidget`, when there is a vocabulary and no choices @sneridagh

## 4.0.0-alpha.30 (2020-01-22)

### Added

- Added listing block @pnicolli @rodfersou @sneridagh @giuliaghisini

### Changes

- fix bug in TokenWidget and ArrayWidget when removing all elements. @giuliaghisini
- fix listing block customization @giuliaghisini
- fix Querystring widgets failing to render if the `MultipleSelectionWidget` field applied is not included in the site vocabulary returned by `@querystring`. This applies to `Subject` field when the tag value is not there any more. @sneridagh
- fix QueryString widget on creation when query is empty, fixed broken when editing after too @sneridagh

## 4.0.0-alpha.29 (2020-01-18)

### Changes

- Remove dangling reference to external data in Image block not used anymore, causing confusion and lead to dead (and wrong) code @sneridagh
- Remove last remains of the append secondary actions, remove Image block toolbar. Update i18n, fix small issues in Image block @sneridagh

## 4.0.0-alpha.28 (2020-01-17)

### Changes

- Fix ToC anchor links in Firefox @robgietema

## 4.0.0-alpha.27 (2020-01-17)

### Changes

- Fix removing links in blocks @robgietema

## 4.0.0-alpha.26 (2020-01-15)

### Added

- German translation updated @timo

## 4.0.0-alpha.25 (2020-01-14)

### Added

- German translation for TOC @timo

## 4.0.0-alpha.24 (2020-01-14)

### Added

- Added customStyleMap param to Editor of draftjs @giuliaghisini
- Added Table of Contents block @robgietema

## 4.0.0-alpha.23 (2020-01-14)

### Added

- Support for indexable blocks (requires plone.restapi 6.1.0) @timo
- Set alt tag of image when selecting image in image block @robgietema

### Changes

- Avoid console warnings in AddLinkForm.jsx @tiberiuichim
- More cleaning the body classname from the current displayname view @sneridagh
- Make it possible to paste links, lists, b and i Elements into text-blocks
  @jackahl
- added option to include mp4 files from a remote source in video Block @steffenri @jackahl
- Make it possible to paste links, lists, b and i Elements into text-blocks @jackahl

## 4.0.0-alpha.22 (2020-01-04)

### Changes

- Disable all styling when copying text from another source (e.g. MS Word) into a text block @jackahl
- Avoid console warnings in QuerystringWidget @tiberiuichim
- Fix body classname based on the current content type @sneridagh

## 4.0.0-alpha.21 (2020-01-02)

### Changes

- Fix failing test on Footer due to year change in Copyright notice @sneridagh

## 4.0.0-alpha.20 (2020-01-02)

### Added

- Added translations to Portuguese @emansije

### Changes

- Fix wysiwyg widget help tag, for styling consistency @tiberiuichim
- Added more i18n improvements @macagua
- Disable submit button on save, to avoid multiple content creation @tiberiuichim
- Fix focus on sidebar @robgietema

### Internal

- Upgrade version pin for lxml, for compatibility with Python3.8
- Bump handlebars from 4.1.2 to 4.3.0 @timo

## 4.0.0-alpha.19 (2019-12-20)

### Added

- Implementation of `Portuguese (BR)` translation @LeuAlmeida
- Added translations to spanish @macagua
- Added AlbumView @wkbktill @alexbueckig

### Changes

- empty text blocks are shown as `<br />` in the view.
- Fix double fetch due to asyncConnect being executed in browser too @robgietema @sneridagh

## 4.0.0-alpha.18 (2019-12-12)

### Added

- Added CTRL+ENTER feature in text blocks by default. It creates a newline inside the same text chunk (`<p>`) @sneridagh
- Automatically switch sidebar on block change @robgietema
- Japanese translation @terapyon

### Changes

- Remove "documentDescription" class in table block @sverbois
- Added possibility to work with vimeo-videos instead of youtube-videos in the video block @wkbkhard
- Fixed Issue 1021: typing in a "wrong" URL leads to error @wkbkhard
- General toolbar more and personal tools menu CSS fixes @sneridagh
- Fix bug that lead to crashing the view when deleting the last row of a table
- Fix Select widget bug if the field has already the options in the `choices` schema, do not trigger the vocabulary request @sneridagh

### Internal

- Updated to react-select v3 @robdayz
- Fix file and link redirect views @robgietema
- Restrict moment.js locales to available languages @tisto @robgietema
- Fix history view @robgietema

## 4.0.0-alpha.17 (2019-12-03)

### Internal

- Revert eslint upgrade, because of problems with the react-app preset typescript settings @sneridagh

## 4.0.0-alpha.16 (2019-12-02)

### Changes

- Fix small CSS issues in Blocks @sneridagh

### Internal

- Pin Guillotina docker image @sneridagh
- Forked `react-helmet` since it seems unmaintained. Now it's a Named import in helpers. @sneridagh
- Update internal dependencies, fix "unmet peer dependencies" console logs by adding the peer dependencies to the local dependencies @sneridagh
- Update some dependencies, including: react-router, eslint engine and plugins/config and others @sneridagh
- Lodash improvements for decrease bundle size @sneridagh

## 4.0.0-alpha.15 (2019-11-27)

### Internal

- Export the resetContent action @pnicolli
- Fix toolbar collapsed color @sneridagh
- Minor CSS fixes @sneridagh
- Remove @testing-library/cypress dep, as it breaks builds if the internal cypress release is different than the one in this package @sneridagh

## 4.0.0-alpha.14 (2019-11-24)

### Internal

- Proper config for stylelint-prettier integration, add husky integration and scripts for stylelint, review stylelint rules @sneridagh

## 4.0.0-alpha.13 (2019-11-23)

### Internal

- Upgrade autoprefixer, remove deprecated `browsers` option, move to `browserlist` in `package.json` @sneridagh
- Upgrade react and react-dom to 16.12.0 @pnicolli
- Upgrade Cypress to 3.6.1 @timo

## 4.0.0-alpha.12 (2019-11-13)

### Changes

- Add loading animation for save and edit buttons in toolbar @pgrunewald
- Move Body class depending on content type to `App` component in order to make it available everywhere @sneridagh
- Add root class name to `Tags` component @sneridagh

## 4.0.0-alpha.11 (2019-11-08)

### Added

- Improved `ObjectBrowser` API to allow arbitrary field names and a custom `onSelectItem` @sneridagh

### Changes

- Fix icon in `TextWidget` @sneridagh
- Improve documentation for `Icon` @jackahl
- Fix ability to develop Volto itself (as and addon with a mrs.developer checkout) inside a Volto project @sneridagh

### Internal

- Add internationalization section to docs @pgrunewald

### Internal

- Set Cypress viewport width to 1280px @timo

## 4.0.0-alpha.10 (2019-10-31)

### Added

- Add Node 12 support @timo

### Changes

- Removed wrapper `p` tag from image block in edit mode for better layout purposes @sneridagh
- Make SelectWidget more robust @robgietema
- Add image to listing view @robgietema
- Fix `SchemaWidget` @robgietema
- Move styles import to a separate file @pnicolli
- Fix crash when user enters only whitespace in required fields @JeffersonBledsoe
- Fix the _real_ focus thief in new tiles @sneridagh

### Internal

- Report port number on startup @fredvd
- Retry Cypress tests two times before failing @timo
- Add waitForResourceToLoad to Cypress @timo
- Add use cases to README @timo
- Re-enabled Guillotina tests @sneridagh
- Remove Docker build from tests @sneridagh
- Removed Enzyme @pnicolli
- Added testing-library (react and cypress) @pnicolli
- Tiles -> Blocks renaming @sneridagh

## 4.0.0-alpha.9 (2019-10-09)

### Changes

- Rename `blockID` to `id` for view block components, to unify naming in edit-view @sneridagh
- Change the order of the widget decider algorithm to `choices` is chosen before the vocabularies one @sneridagh
- Remove old messages container since it's not used anymore @sneridagh
- Improve the Pastanaga Editor block wrapper container layout, deprecating the hack `.ui.wrapper > *` @sneridagh
- Fix `ArrayWidget` and amend users control panel arrays instantiations @sneridagh

## 4.0.0-alpha.8 (2019-10-05)

### Added

- Upgrade react-intl to latest version @sneridagh

### Changes

- Fix `DefaultView.jsx` warning on missing key @sneridagh

### Internal

- Enable run yarn install on git checkout and git pull in husky @sneridagh
- Disable Cypress blocks tests @sneridagh
- Remove dockerized unit tests @timo
- Add Cypress link test for text blocks @timo

## 4.0.0-alpha.7 (2019-10-02)

### Added

- Add CSS class names to block chooser @timo
- Add Cypress tests for blocks @timo @rodrigo @jakahl

### Changes

- Fix page jump on edit route @sneridagh
- Fixes to users and groups controlpanel i18n strings @nileshgulia1

### Internal

- Change the general naming of the documentation to `developer` documentation @sneridagh
- Add `blockID` prop to block tiles render view, this is handy for some blocks use cases @sneridagh
- Fix flaky Cypress test @sneridagh

## 4.0.0-alpha.6 (2019-09-30)

### Added

- Transfer focus management and keyboard navigation to the tiles engine @sneridagh

### Changes

- Slight amendment to Blocks chooser styling @sneridagh
- The default view for content types `DocumentView.jsx` has been renamed to a more appropiate `DefaultView.jsx` @sneridagh

### Internal

- Add complete husky config @sneridagh
- Add COC.md file @timo

## 4.0.0-alpha.5 (2019-09-28)

### Added

- Default body classes were enhanced to accept path and content type based ones as in Plone @sneridagh

### Changes

- Fix for checkboxes when setting `false` values, this fixes #888 @sneridagh

## 4.0.0-alpha.4 (2019-09-27)

### Added

- Added Users and Groups Controlpanel @nileshgulia1 @csenger @jackahl

### Changes

- Move the Tile Edit wrapper one level up to the tiles engine, so we can simplify how edit tiles are made @sneridagh
- Rename Metadata and Properties in sidebar to Document and Block @jackahl
- Add some German Translations @steffenri, @jackahl

### Internal

- Fix cypress test for file Upload @jackahl
- Dependencies upgrades (router, redux) @sneridagh
- Enhance Cypress createContent keyword to create files and images @timo
- Fix docs build locally @sneridagh

## 4.0.0-alpha.3 (2019-09-22)

### Added

- New tiles chooser @sneridagh

### Internal

- Fail eslint check on any warnings @timo
- Add i18n check on Travis @timo

## 4.0.0-alpha.2 (2019-09-19)

### Changes

- Fix parameter handling in Search view to avoid limiting search results with empty parameters #845 @csenger
- Fix SearchTags handling of keyword vocabulary for anonymous users @csenger
- Fix hero tile being next to a left or right aligned image @jackahl
- Fix toolbar elements showing depending on user permissions @sneridagh

## 4.0.0-alpha.1 (2019-09-17)

### Changes

- Fix test failure for `VersionOverview` component in master after release process @sneridagh
- Improve usability of login form @sneridagh
- Fix creation of image objects from image tile by adding the id as well @sneridagh
- Remove description tile from the default tiles on new content @sneridagh

### Internal

- Update release-it to fix some deprecation messages @sneridagh

## 4.0.0-alpha.0 (2019-09-13)

### Added

- Show images in Rich Text editor @rodfersou @sneridagh
- Full Pastanaga Toolbabr implementation @sneridagh
- Internal API path for containers @bloodbare
- Add toast component @sneridagh
- Add sidebar support for components @sneridagh
- Add Volto version number in control panel @nzambello
- Remove Mosaic component @tisto
- Added toast component in actions @nzambello
- Added translations to italian @nzambello
- Add table tile @robgietema
- Add image sidebar @sneridagh @gomez
- Add delete file button to file Widget @jackahl
- Add link redirect view @robgietema
- Add proper unique id to all fields, based on the fieldset and field name @sneridagh
- Add QueryString widget @robgietema @sneridagh

### Changes

- Add a delay when filtering content in folder contents so it doesn't overload backend @vangheem
- Small UX/UI fixes @sneridagh
- Fix query string search in subjects vocab field @gomez
- Removed the delete button from the title tile @pnicolli
- Rewrite sidebar @robgietma @sneridagh
- Added SidebarPortal component for easier sidebar handling @pnicolli
- Fixed tiles outline in Pastanaga editor @pnicolli
- Fix typos @balavec
- Fix warnings for boolean fields @miziodel
- Fix dropdown styling @robgietema
- Update connected-react-router and fix instantiation of the wrapper component
  to fix the sync problems with the router and the store @sneridagh
- Fix link popup in case you dismiss it without setting anything @sneridagh
- Export history in start-client.jsx for being able to import it from the project for trackers (Matomo, etc) @csenger
- Workflow change awareness on toolbar @robgietema
- Fix reordering in folder contents view and problems with previous windowing settings leaked to current one. @robgietema
- Fix remove link entity of only a part it only removes that part, not the whole entity @robgietema
- Add proper placeholder to the add link feature in the editor @sneridagh
- Fix bulk workflow change in contents view @sneridagh
- Fix regresion on uploading image to root @sneridagh
- Fix hero tile on view if image is missing @sneridagh
- Fix link to contextual contents in toolbar @sneridagh
- Add automatically the wildcard for the `SearchableText` on the @search action @sneridagh

### Internal

- Upgrade lodash to 4.17.15 @tisto
- Fix console errors on tests @sneridagh
- Add development mode for kitkoncept.voltodemo to /api plonebacked @fredvd
- Cleanup map dispatch to props @robgietema
- Fix linting warnings @robgietema
- Remove decorators @robgietema
- Pin mem to 4.0.0 @tisto
- Add razzle-plugin-bundle-analyzer @tisto
- Add bundlewatch @tisto
- Add bundlesize @tisto
- Update base buildout @sneridagh

## 3.1.0 (2019-06-14)

### Added

- Upgrade to react-redux 7.1. It includes the new official hooks for Redux. @sneridagh
- Make Login Route accessible from anywhere in path url @nileshgulia1

### Changes

- Fix basic tiles classes @rodfersou
- Fix video alignment @sneridagh

### Internal

- Upgrade handlebars to 4.1.2 @timo
- Upgrade js-yaml to 3.13.3 @timo
- Upgrade Plone api folder to 5.2rc3 @sneridagh
- Fixes for image/file fields widgets for Guillotina @sneridagh
- Fixes for Cypress Guillotina tests @sneridagh

## 3.0.4 (2019-05-30)

### Changes

### Internal

- Add cypress a11y tests. @timo
- Fix order of arguments when sending the contact form @csenger
- Fix @babel/core import on i18n script @sneridagh

## 3.0.3 (2019-05-13)

### Internal

- Use eslint-config-react-app instead of airbnb + custom config for linting @timo
- More eslint fixes for avoiding parsing errors on decorators @sneridagh
- Add 'prettier' command to check if there are any missing prettier fixes @timo
- Run 'prettier' on Travis and fail the build if there are missing prettier fixes @timo
- Add 'prettier:fix' command to fix all missing prettier fixes at once @timo
- Run 'prettier:fix' once and commit all fixes @timo
- Fix the most important violations reported with the new config @sneridagh

## 3.0.2 (2019-05-10)

### Changes

- Re-add babel-eslint because of the decorators @sneridagh
- Upgrade eslint-config-airbnb @sneridagh

## 3.0.1 (2019-05-10)

### Changes

- Small fix for a missplacement of the hooks plugin in .eslintrc @sneridagh

## 3.0.0 (2019-05-10)

### Added

- Upgrade to Razzle 3 @sneridagh
- contact-form view @cekk
- Add cypress setup for both Plone and Guillotina @sneridagh
- Update SelectWidget and ArrayWidget and related vocabularies actions/reducers
  for the breaking changes in plone.restapi 4.0.0 @davisagli @sneridagh
- Expose request on the promise returned by the api helper @csenger

### Changes

- Several dependencies upgraded @sneridagh
- Fix image of Hero Tile for images in private containers @sneridagh
- Remove enforcement of JSdocs in Volto ESlint rules @sneridagh
- Remove RobotFramework tests in favor of the cypress ones @sneridagh
- Updated docs to highlight some code changes @pigeonflight

## 2.1.3 (2019-04-17)

### Changes

- Update api folder to Plone 5.2 and Python3, update the whole story @sneridagh

## 2.1.2 (2019-04-16)

### Changes

- Fixed issue where it was not possible to click into the title tile above the
  small red bar at the beginning of the line in some browsers. @jackahl
- Docs content editing. @esteele
- Fix the folder_contents view component bby preventing the SearchableText be
  empty if you haven't typed anything in the filter fields yet. This is caused
  by the new ZCatalog in Zope 4. @sneridagh

## 2.1.1 (2019-04-04)

### Changes

- Improved search action, now it supports passing directly the arrayed values
  and it converts it to Plone's query syntax @sneridagh

- Added depth argument to the navigation action, to match the @navigation
  endpoint feature @sneridagh

## 2.1.0 (2019-04-02)

### Added

- Added specific `onMutateTile` for solely use of the Text tile when it mutates
  to another type of tile. This prevents onChangeTile do one thing that it was
  not designed lifting responsibilities from it. @sneridagh
- Added `detached` mode for the text tile so it will be able to render outside
  the Volto editor without all the tile mutation machinery and the keyboard
  handlers. @sneridagh

### Changes

- Small improvements to the internal tile api @sneridagh
- Fix for tiles having dialog box `ENTER` key captured by global tile onKeyDown
  handler, then creating a tile instead of the intended behavior. @sneridagh
- Fix small CSS and import issues @sneridagh
- Fix Invalid Redraft object warning on console @sneridagh

## 2.0.0 (2019-03-25)

### Added

- Tiles refactor, move keyboard listeners and Trash icon to Tiles HOC
  @sneridagh
- Fix tiles navigation via cursors on all available tiles @sneridagh
- Fix UX on HTML tile when navigating via cursors @sneridagh
- Add ability to add new text tile via `Enter` key @sneridagh
- Add create new text tile at the bottom on adding tiles @sneridagh
- Improve general UX on tiles creation and focusing on creation @sneridagh

## 1.10.0 (2019-03-25)

### Added

- Fix npm package generation @sneridagh

## 1.9.0 (2019-03-25)

### Added

- Upgraded to React 16.8 (the one with hooks) @sneridagh
- Upgraded to the recent (at last) released react-redux 7.0beta.0, this release
  solves the performance issues with the new React context and leave them ready
  for the upcoming useRedux hook. This release supports the latest React 16.8.
  @sneridagh
- Upgraded to the latest Router and react-router-config and other required
  upgrades. @sneridagh
- Upgraded to latest redux-connect @sneridagh
- Upgraded to latest razzle @sneridagh

## 1.8.3 (2019-03-21)

### Changes

- Several CSS fixes @sneridagh
- Add several icons @sneridagh

## 1.8.2 (2019-03-21)

### Changes

- Improve README @svx @fredvd
- Pretty Pastanaga UI .overrides stylesheets @sneridagh

## 1.8.1 (2019-03-19)

### Changes

- Fix hero tile View styling, add definitive icon @sneridagh
- Fix the trash icon on the tiles that was displaced by other change @sneridagh

## 1.8.0 (2019-03-15)

### Added

- Hero Tile @nileshgulia1 @sneridagh

### Changes

## 1.7.0 (2019-03-03)

### Added

- Add image-zooming functionality @nileshgulia1

### Changes

- Fix image float/left right on image tile @timo

## 1.6.1 (2019-03-01)

### Changes

- Fix a regression on the add tile button alignment @sneridagh

## 1.6.0 (2019-03-01)

### Added

- Set image width in Volto editor to 50% for images that float left/right @timo
- Ability to navigate through the existing tiles with the cursors. @sneridagh
- HTML Tile for Volto Editor with preview and code prettifier
  @ajayns @nileshgulia1 @sneridagh
- Add error log in the SSR console @sneridagh
- Add SSR helper to get resources (images/files) from the server using the API
  headers. This fixes the missing images on non published resources while editing @sneridagh
- Fix not valid `<div>` tag nested in a `<p>` tag error on tiles and wysiwyg
  field @sneridagh

### Changes

- Clean .variables files from Pastanaga theme since they are already applied by
  the theming engine from the default theme. @sneridagh
- Fix edit forms with richtext fields coming from SSR @sneridagh

## 1.5.2 (2019-02-20)

### Changes

- Fix external images on Image Tile render @sneridagh
- Several fixes reagarding correctness of markup @sneridagh
- Issue with dangerouslySetInnerHTML RichText fields on first SSR load
  apparently fixed (due to the above fix) :) @sneridagh

## 1.5.1 (2019-02-19)

### Changes

- Fix build for projects created with `create-volto-app` @sneridagh
- Fix link view @nileshgulia1

## 1.5.0 (2019-02-19)

### Added

- Add Google Maps tile @nileshgulia1
- Add support for extending Semantic UI Styling using the semantic theme engine
  by adding an `extras` file that can bring into the engine new styles coming
  from third party libs or custom styling code for the local theme. Being this
  applied after semantic default styling, it's the last one in the styling
  cascade easing the develop of new themes. @sneridagh

### Changes

- Prevent Volto hit the @types endpoint (via its action, getTypes()) if the
  user is not authenticated, since it's useless and always returns a 401
  @sneridagh
- Improved readme @sneridagh
- New logo for the Pastanaga Theme referring to Volto and fix header @sneridagh
- Disable SocialSharing component by default @sneridagh
- Fix login tab index for username autofocus and password after tab @sneridagh
- Fix hamburgers menu @sneridagh
- Fix CSS sourcemaps by make postcss stage to accept other stages sourcemaps
  @sneridagh
- Add IE11 fixes by pinning some packages, added documentation in `docs` about
  it and how to deal with it. However, compatibility is _NOT_ guaranteed in
  future Volto releases @sneridagh
- Fix Header scroll in Firefox in case that there are lot of items in the nav
  @sneridagh
- Add supported browsers in README @sneridagh
- Default tile position to center for all the existing tiles @sneridagh

## 1.4.0 (2019-02-15)

### Added

- Add the ability to detect the edit Plone Site hack for show the tiles editor
  on Plone site edit @sneridagh

### Changes

- Bring back the stylelint default configs for IDEs @sneridagh
- Improve ESlint resolvers for special paths (@plone/volto and ~), so IDEs do
  not complain any more with no-unresolved active @sneridagh
- Fix the floating image problem in the Volto Editor @sneridagh

## 1.3.0 (2019-02-13)

### Added

- Improve the definitions of the view/edit tiles components for better
  extensibility. This might be a BREAKING change if you have already used the
  old way to extend/add more tiles, please update to the new one @sneridagh

### Changes

- Fix Travis unit testing false green @sneridagh
- Fix bad Proptype for location in ScrollToTop component @sneridagh

## 1.2.1 (2019-02-04)

### Changes

- Bring back the scroll to top on every route change feature @sneridagh
- Loosen node version, allow LTS (v8 and v10) @sneridagh

## 1.2.0 (2019-01-22)

### Added

- be able to specify custom headers in actions @vangheem
- fix icons used in contents @vangheem
- be able to work with mr.developer @vangheem
- add alias `@plone/volto-original` and `@package` webpack aliases @vangheem
- add `errorViews` configuration @vangheem

### Changes

- Upgrade to Node 10.14.2 @nileshgulia1

## 1.1.0 (2018-12-24)

### Changes

- Fix edit on root @robgietema
- Fix sharing @robgietema
- Fix error on token renew @robgietema
- Fix layout fieldname @bloodbare
- First field in a form will get the focus @robgietema
- Fix download file links @mikejmets
- Fix HMR missbehaving on both server and client @sneridagh
- Upgrade to Node 8.14.0 @timo
- Relaxed node runtime constraints @sneridagh
- Update to latest LESS and Semantic UI version @sneridagh

## Added

- Add .gitattributes file to avoid most Changelog merge conflicts @pnicolli
- Buildout for Python 3 @pbauer
- Websockets support @robgietema
- Subrequests to search and get content actions @robgietema
- Add logos @sneridagh @albertcasado

## 1.0.0 (2018-10-31)

### Added

- Training documentation link @robgietema

## 0.9.5 (2018-10-24)

### Changes

- Fix API*PATH variable using RAZZLE* prefix instead @sneridagh
- Fix FUOC (flash of unstyled content) in production mode @sneridagh
- Fix missing buttons on RichText tiles @sneridagh
- Fix original external `overrides.css` position in the cascade was applied in
  the wrong order in site.overrides in Pastanaga theme @sneridagh
- Fatten widget config @robgietema

## 0.9.4 (2018-10-10)

### Changes

- Fix tags layout @robgietema @jaroel
- Fix imports of views, widgets and tiles @robgietema @jaroel

## 0.9.3 (2018-10-10)

### Changes

- Fix logo import path @robgietema @jaroel

## 0.9.2 (2018-10-10)

### Added

- Automatic customization imports for images @robgietema @jaroel

## 0.9.1 (2018-10-10)

### Added

- Automatic customization imports @robgietema @jaroel

## 0.9.0 (2018-10-04)

### Changes

- Renamed package to Volto @robgietema

## 0.8.3 (2018-10-03)

### Changes

- Fix i18n script for dependency @robgietema

## 0.8.2 (2018-10-03)

### Changes

- Move all dev dependencies to dependencies @robgietema

## 0.8.1 (2018-10-03)

### Changes

- Fix compiling when used as a library @robgietema
- Fix buildout security issue @robgietema

## 0.8.0 (2018-10-03)

### Added

- Move the webpack config to Razzle @sneridagh @robgietema
- Upgrade React to 16.5 @tisto
- Upgrade React to 16.4.2 to fix a server-side vulnerability @tisto
- Support for base url @bloodbare

### Changes

- Merged Guillotina and Plone robot tests @bloodbare
- Don't reset total and batching on pending search @robgietema

## 0.7.0 (2018-07-31)

### Added

- Add Pastanaga Icon System @sneridagh
- Support for nested schemas @robgietema
- New block on return in editor @robgietema
- Added 404 page on page not found @robgietema
- Custom tiles support @sneridagh
- Add full register/password reset views @sneridagh
- Make the list block types configurable @robgietema
- Add all missing German translations @tisto
- Add helper `BodyClass` for appending classes to the `body` tag from View components @sneridagh
- Add Tiles support for Guillotina CMS @bloodbare @sneridagh @robgietema

### Changes

- Pastanaga Editor look and feel improvements and polishment @sneridagh @albertcasado
- Refactor configuration of routes, views and widgets for extensibility @sneridagh @davilima6
- Fix view name class in body element @sneridagh @davilima6
- Refactor actions @robgietema
- Store text tile data in json @robgietema
- Fixed tile add menu @robgietema
- Change to use root import on all config calls @sneridagh
- Fix CSS on tile image view @sneridagh
- Fix broken CSS on alignments left/right @sneridagh
- Tile DE literals translations @sneridagh
- Pass location as prop to child views in main View component in case we require it in some views @sneridagh
- Fix computed displayName from add-display-name Babel plugin for connected components @sneridagh

## 0.6.0 (2018-07-14)

### Added

- Schema widget @robgietema
- User actions and reducers @robgietema
- Group actions and reducers @robgietema
- Roles actions and reducers @robgietema
- Move combineReducers to the store creation level. This will ease the extensibility of them in Plone-React apps. @sneridagh
- Upgrade node to 8.11.2 @sneridagh
- Basic user listing in users controlpanel @robgietema
- Add missing FileWidget import @sneridagh
- Option to delete tiles @robgietema
- Option to add tiles @robgietema
- Image tiles in editor @robgietema
- Align images in editor @robgietema
- Video tiles in editor @robgietema
- Video tiles in editor @robgietema
- Sitemap.xml.gz view @robgietema
- Upload image indicator @robgietema
- Video tile view @robgietema
- Option to reset image @robgietema
- Drag and drop to reorder tiles @robgietema
- Enhanced DraftJS AnchorLink Plugin @robgietema @sneridagh
- Added the configuration required in Webpack config to load CSS modules in the project, required by DraftJS AnchorLink plugin @sneridagh

### Changes

- Styled wysiwyg widget @robgietema
- Switch from accordion to tabs in forms @robgietema
- Upgrade to Node 8.11.1 @tisto
- Replace ExtractionTextCSSPlugin with the new mini-css-extract-plugin, adapt universal-webpack config @sneridagh
- Removed flow @robgietema
- Fix eslint prettier config @robgietema
- Refactor actions and reducers to match restapi docs naming @robgietema
- Fix site root api calls @robgietema
- Change visual editor to use the new tiles api @robgietema
- Fix bug with wrong order input @robgietema
- Fix several problems in the DraftJS AnchorLink plugin @sneridagh
- Replace DraftJS Toolbar plugin H1/H2 buttons for H2/H3 ones @sneridagh
- Sync i18n translations @sneridagh
- Fix CSS .input class scope intrusion on the project introduced by the AnchorLink plugin fork @sneridagh
- Improve search reducer by adding the batching property in the search store.
- Upgrade to Node 8.11.3 @sneridagh

## 0.5.0 (2018-03-23)

### Added

- Pastanaga theme package @jaroel, @robgietema
- Registry based controlpanels @robgietema
- Component documentation @robgietema
- Component documentation examples @VaysseB
- Folder listing view @cekk
- Prettier docs for SCA @nileshgulia1
- Comments, email notification and vocabularies reducers @robgietema
- Pastanaga theme @robgietema
- Pastanaga manage views @robgietema
- Pastanaga theme views @robgietema
- Callout styling to draftjs @robgietema
- Image, file and news item view @robgietema
- Social sharing @robgietema
- Commenting @robgietema
- Tags @robgietema
- Renew login token when almost expired @robgietema
- Cctions reducers @robgietema
- Error reporting with Sentry support on client (default ErrorBoundary), server and Redux middleware @sneridagh
- Tiles reducers @robgietema
- Context aware toolbar @robgietema
- Hamburger menu navigation on mobile @sneridagh
- Editor prototype @robgietema
- Support for null values when reseting a field value @sneridagh

### Changes

- Update plone api versions / bootstrap process @thet
- Fix textwidget proptypes @cekk
- Remove phantomjs @tulikavijay
- Upgrade to node 8 @robgietema
- Switched to draft js plugins editor @robgietema
- Fix paragraph styling in draftjs @robgietema
- Fixed summary and tabular views @robgietema
- Upgrade to React 16 @sneridagh
- Upgrade to Webpack 4 @sneridagh
- Review chunks policy. Keep it in sync with Webpack 4 policy with entrypoint bundles @sneridagh
- Merged block styling to inline toolbar @robgietema
- Actions aware toolbar @sneridagh
- Fix permissions on the toolbar display menu @sneridagh

## 0.4.0 (2017-05-03)

### Added

- Adding tiles @robgietema
- Handle different tiles @robgietema
- Resizing of tiles @robgietema
- Deletion of tiles @robgietema
- Drag and drop of tiles @robgietema
- Basic mosaic grid rendering @robgietema
- Form validation @robgietema
- Notification messages @robgietema

### Changes

- Updated to new history api @robgietema
- Deselect on click outside grid @robgietema

## 0.3.0 (2017-04-29)

### Added

- Personal information @robgietema
- Change password @robgietema
- Password widget @robgietema
- I18n support and translations @robgietema
- Personal preferences @robgietema
- Rename action @robgietema

### Changed

- Fixed favicon @robgietema

## 0.2.0 (2017-04-27)

### Added

- Batch state in folder contents @robgietema
- Batch properties in folder contents @robgietema
- Batch tags in folder contents @robgietema
- Batch rename in folder contents @robgietema
- Diff view @robgietema
- Add revert to version @robgietema
- Create view revision page @robgietema
- Create history list view @robgietema
- Sorting of items in folder contents @robgietema
- Upload files in folder contents @robgietema
- Ordering of columns in folder contents @robgietema
- Ordering of items in folder contents @robgietema
- Pagination in folder contents @robgietema
- Delete in folder contents @robgietema

### Changed

- Only show add and contents in the toolbar when folderish @robgietema
- Diff on words not chars @robgietema

## 0.1.0 (2017-04-20)

### Added

- Folder contents @robgietema
- Sharing menu and view @robgietema
- Display menu @robgietema
- Semantic UI integration @robgietema
- Basic Mosaic setup @robgietema
- Basic Server Side Rendering @robgietema
- Search view @robgietema
- Actions menu @robgietema
- Workflow menu @robgietema
- Add menu @robgietema
- Add and edit forms including widgets @robgietema
- Basic components (navigation, toolbar, breadcrumbs etc) @robgietema
- Authentication including login / logout @robgietema
- Setup build environment @robgietema

### Changed

- Fixed passing intl to the schemaExtender in the ObjectListWidget component. @1bsilver<|MERGE_RESOLUTION|>--- conflicted
+++ resolved
@@ -36,12 +36,10 @@
 ### Documentation
 
 - Updated README.md @ktsrivastava29
-<<<<<<< HEAD
+
 - Added language to code-blocks in md files @ktsrivastava29
-=======
-- Added language to codeblocks in md files @ktsrivastava29
 - Replaced `docs.voltocms.com` with MyST references. @stevepiercy
->>>>>>> 83a9b975
+
 
 ## 15.0.0 (2022-03-14)
 
