# Change Log

## 1.0.1 (unreleased)

### Change

- Fix edit on root @robgietema
- Fix sharing @robgietema
- Fix error on token renew @robgietema
- Fix layout fieldname @bloodbare
- First field in a form will get the focus @robgietema
- Fix download file links @mikejmets
<<<<<<< HEAD
- Upgrade to Node 8.14.0 @timo
=======
- Relaxed node runtime constraints @sneridagh
>>>>>>> f3ab5bb3

## Added

- Add .gitattributes file to avoid most Changelog merge conflicts @pnicolli
- Buildout for Python 3 @pbauer
- Websockets support @robgietema
- Subrequests to search and get content actions @robgietema

## 1.0.0 (2018-10-31)

### Added

- Training documentation link @robgietema

## 0.9.5 (2018-10-24)

### Changes

- Fix API*PATH variable using RAZZLE* prefix instead @sneridagh
- Fix FUOC (flash of unstyled content) in production mode @sneridagh
- Fix missing buttons on RichText tiles @sneridagh
- Fix original external `overrides.css` position in the cascade was applied in
  the wrong order in site.overrides in Pastanaga theme @sneridagh
- Fatten widget config @robgietema

## 0.9.4 (2018-10-10)

### Changes

- Fix tags layout @robgietema @jaroel
- Fix imports of views, widgets and tiles @robgietema @jaroel

## 0.9.3 (2018-10-10)

### Changes

- Fix logo import path @robgietema @jaroel

## 0.9.2 (2018-10-10)

### Added

- Automatic customization imports for images @robgietema @jaroel

## 0.9.1 (2018-10-10)

### Added

- Automatic customization imports @robgietema @jaroel

## 0.9.0 (2018-10-04)

### Changes

- Renamed package to Volto @robgietema

## 0.8.3 (2018-10-03)

### Changes

- Fix i18n script for dependency @robgietema

## 0.8.2 (2018-10-03)

### Changes

- Move all dev dependencies to dependencies @robgietema

## 0.8.1 (2018-10-03)

### Changes

- Fix compiling when used as a library @robgietema
- Fix buildout security issue @robgietema

## 0.8.0 (2018-10-03)

### Added

- Move the webpack config to Razzle @sneridagh @robgietema
- Upgrade React to 16.5 @tisto
- Upgrade React to 16.4.2 to fix a server-side vulnerability @tisto
- Support for base url @bloodbare

### Changes

- Merged Guillotina and Plone robot tests @bloodbare
- Don't reset total and batching on pending search @robgietema

## 0.7.0 (2018-07-31)

### Added

- Add Pastanaga Icon System @sneridagh
- Support for nested schemas @robgietema
- New block on return in editor @robgietema
- Added 404 page on page not found @robgietema
- Custom tiles support @sneridagh
- Add full register/password reset views @sneridagh
- Make the list block types configurable @robgietema
- Add all missing German translations @tisto
- Add helper `BodyClass` for appending classes to the `body` tag from View components @sneridagh
- Add Tiles support for Guillotina CMS @bloodbare @sneridagh @robgietema

### Changes

- Pastanaga Editor look and feel improvements and polishment @sneridagh @albertcasado
- Refactor configuration of routes, views and widgets for extensibility @sneridagh @davilima6
- Fix view name class in body element @sneridagh @davilima6
- Refactor actions @robgietema
- Store text tile data in json @robgietema
- Fixed tile add menu @robgietema
- Change to use root import on all config calls @sneridagh
- Fix CSS on tile image view @sneridagh
- Fix broken CSS on alignments left/right @sneridagh
- Tile DE literals translations @sneridagh
- Pass location as prop to child views in main View component in case we require it in some views @sneridagh
- Fix computed displayName from add-display-name Babel plugin for connected components @sneridagh

## 0.6.0 (2018-07-14)

### Added

- Schema widget @robgietema
- User actions and reducers @robgietema
- Group actions and reducers @robgietema
- Roles actions and reducers @robgietema
- Move combineReducers to the store creation level. This will ease the extensibility of them in Plone-React apps. @sneridagh
- Upgrade node to 8.11.2 @sneridagh
- Basic user listing in users controlpanel @robgietema
- Add missing FileWidget import @sneridagh
- Option to delete tiles @robgietema
- Option to add tiles @robgietema
- Image tiles in editor @robgietema
- Align images in editor @robgietema
- Video tiles in editor @robgietema
- Video tiles in editor @robgietema
- Sitemap.xml.gz view @robgietema
- Upload image indicator @robgietema
- Video tile view @robgietema
- Option to reset image @robgietema
- Drag and drop to reorder tiles @robgietema
- Enhanced DraftJS AnchorLink Plugin @robgietema @sneridagh
- Added the configuration required in Webpack config to load CSS modules in the project, required by DraftJS AnchorLink plugin @sneridagh

### Changes

- Styled wysiwyg widget @robgietema
- Switch from accordion to tabs in forms @robgietema
- Upgrade to Node 8.11.1 @tisto
- Replace ExtractionTextCSSPlugin with the new mini-css-extract-plugin, adapt universal-webpack config @sneridagh
- Removed flow @robgietema
- Fix eslint prettier config @robgietema
- Refactor actions and reducers to match restapi docs naming @robgietema
- Fix site root api calls @robgietema
- Change visual editor to use the new tiles api @robgietema
- Fix bug with wrong order input @robgietema
- Fix several problems in the DraftJS AnchorLink plugin @sneridagh
- Replace DraftJS Toolbar plugin H1/H2 buttons for H2/H3 ones @sneridagh
- Sync i18n translations @sneridagh
- Fix CSS .input class scope intrusion on the project introduced by the AnchorLink plugin fork @sneridagh
- Improve search reducer by adding the batching property in the search store.
- Upgrade to Node 8.11.3 @sneridagh

## 0.5.0 (2018-03-23)

### Added

- Pastanaga theme package @jaroel, @robgietema
- Registry based controlpanels @robgietema
- Component documentation @robgietema
- Component documentation examples @VaysseB
- Folder listing view @cekk
- Prettier docs for SCA @nileshgulia1
- Comments, email notification and vocabularies reducers @robgietema
- Pastanaga theme @robgietema
- Pastanaga manage views @robgietema
- Pastanaga theme views @robgietema
- Callout styling to draftjs @robgietema
- Image, file and news item view @robgietema
- Social sharing @robgietema
- Commenting @robgietema
- Tags @robgietema
- Renew login token when almost expired @robgietema
- Cctions reducers @robgietema
- Error reporting with Sentry support on client (default ErrorBoundary), server and Redux middleware @sneridagh
- Tiles reducers @robgietema
- Context aware toolbar @robgietema
- Hamburger menu navigation on mobile @sneridagh
- Editor prototype @robgietema
- Support for null values when reseting a field value @sneridagh

### Changes

- Update plone api versions / bootstrap process @thet
- Fix textwidget proptypes @cekk
- Remove phantomjs @tulikavijay
- Upgrade to node 8 @robgietema
- Switched to draft js plugins editor @robgietema
- Fix paragraph styling in draftjs @robgietema
- Fixed summary and tabular views @robgietema
- Upgrade to React 16 @sneridagh
- Upgrade to Webpack 4 @sneridagh
- Review chunks policy. Keep it in sync with Webpack 4 policy with entrypoint bundles @sneridagh
- Merged block styling to inline toolbar @robgietema
- Actions aware toolbar @sneridagh
- Fix permissions on the toolbar display menu @sneridagh

## 0.4.0 (2017-05-03)

### Added

- Adding tiles @robgietema
- Handle different tiles @robgietema
- Resizing of tiles @robgietema
- Deletion of tiles @robgietema
- Drag and drop of tiles @robgietema
- Basic mosaic grid rendering @robgietema
- Form validation @robgietema
- Notification messages @robgietema

### Changes

- Updated to new history api @robgietema
- Deselect on click outside grid @robgietema

## 0.3.0 (2017-04-29)

### Added

- Personal information @robgietema
- Change password @robgietema
- Password widget @robgietema
- I18n support and translations @robgietema
- Personal preferences @robgietema
- Rename action @robgietema

### Changed

- Fixed favicon @robgietema

## 0.2.0 (2017-04-27)

### Added

- Batch state in folder contents @robgietema
- Batch properties in folder contents @robgietema
- Batch tags in folder contents @robgietema
- Batch rename in folder contents @robgietema
- Diff view @robgietema
- Add revert to version @robgietema
- Create view revision page @robgietema
- Create history list view @robgietema
- Sorting of items in folder contents @robgietema
- Upload files in folder contents @robgietema
- Ordering of columns in folder contents @robgietema
- Ordering of items in folder contents @robgietema
- Pagination in folder contents @robgietema
- Delete in folder contents @robgietema

### Changed

- Only show add and contents in the toolbar when folderish @robgietema
- Diff on words not chars @robgietema

## 0.1.0 (2017-04-20)

### Added

- Folder contents @robgietema
- Sharing menu and view @robgietema
- Display menu @robgietema
- Semantic UI integration @robgietema
- Basic Mosaic setup @robgietema
- Basic Server Side Rendering @robgietema
- Search view @robgietema
- Actions menu @robgietema
- Workflow menu @robgietema
- Add menu @robgietema
- Add and edit forms including widgets @robgietema
- Basic components (navigation, toolbar, breadcrumbs etc) @robgietema
- Authentication including login / logout @robgietema
- Setup build environment @robgietema<|MERGE_RESOLUTION|>--- conflicted
+++ resolved
@@ -10,11 +10,8 @@
 - Fix layout fieldname @bloodbare
 - First field in a form will get the focus @robgietema
 - Fix download file links @mikejmets
-<<<<<<< HEAD
 - Upgrade to Node 8.14.0 @timo
-=======
 - Relaxed node runtime constraints @sneridagh
->>>>>>> f3ab5bb3
 
 ## Added
 
