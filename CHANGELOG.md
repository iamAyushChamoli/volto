# Change Log

## 1.5.3 (unreleased)

### Added

<<<<<<< HEAD
- Ability to navigate through the existing tiles with the cursors. @sneridagh
=======
 - HTML Tile for Volto Editor with preview and code prettifier
   @ajayns @nileshgulia1 @sneridagh
>>>>>>> b6e3ae89

### Changes

## 1.5.2 (2019-02-20)

### Changes

- Fix external images on Image Tile render @sneridagh
- Several fixes reagarding correctness of markup @sneridagh
- Issue with dangerouslySetInnerHTML RichText fields on first SSR load
  apparently fixed (due to the above fix) :) @sneridagh

## 1.5.1 (2019-02-19)

### Changes

- Fix build for projects created with `create-volto-app` @sneridagh
- Fix link view @nileshgulia1

## 1.5.0 (2019-02-19)

### Added

- Add Google Maps tile @nileshgulia1
- Add support for extending Semantic UI Styling using the semantic theme engine
  by adding an `extras` file that can bring into the engine new styles coming
  from third party libs or custom styling code for the local theme. Being this
  applied after semantic default styling, it's the last one in the styling
  cascade easing the develop of new themes. @sneridagh

### Changes

- Prevent Volto hit the @types endpoint (via its action, getTypes()) if the
  user is not authenticated, since it's useless and always returns a 401
  @sneridagh
- Improved readme @sneridagh
- New logo for the Pastanaga Theme referring to Volto and fix header @sneridagh
- Disable SocialSharing component by default @sneridagh
- Fix login tab index for username autofocus and password after tab @sneridagh
- Fix hamburgers menu @sneridagh
- Fix CSS sourcemaps by make postcss stage to accept other stages sourcemaps
  @sneridagh
- Add IE11 fixes by pinning some packages, added documentation in `docs` about
  it and how to deal with it. However, compatibility is *NOT* guaranteed in
  future Volto releases @sneridagh
- Fix Header scroll in Firefox in case that there are lot of items in the nav
  @sneridagh
- Add supported browsers in README @sneridagh
- Default tile position to center for all the existing tiles @sneridagh


## 1.4.0 (2019-02-15)

### Added

- Add the ability to detect the edit Plone Site hack for show the tiles editor
  on Plone site edit @sneridagh

### Changes

- Bring back the stylelint default configs for IDEs @sneridagh
- Improve ESlint resolvers for special paths (@plone/volto and ~), so IDEs do
  not complain any more with no-unresolved active @sneridagh
- Fix the floating image problem in the Volto Editor @sneridagh

## 1.3.0 (2019-02-13)

### Added

 - Improve the definitions of the view/edit tiles components for better
   extensibility. This might be a BREAKING change if you have already used the
   old way to extend/add more tiles, please update to the new one @sneridagh

### Changes

 - Fix Travis unit testing false green @sneridagh
 - Fix bad Proptype for location in ScrollToTop component @sneridagh

## 1.2.1 (2019-02-04)

### Changes

 - Bring back the scroll to top on every route change feature @sneridagh
 - Loosen node version, allow LTS (v8 and v10) @sneridagh

## 1.2.0 (2019-01-22)

### Added

- be able to specify custom headers in actions @vangheem
- fix icons used in contents @vangheem
- be able to work with mr.developer @vangheem
- add alias `@plone/volto-original` and `@package` webpack aliases @vangheem
- add `errorViews` configuration @vangheem

### Changes

- Upgrade to Node 10.14.2 @nileshgulia1

## 1.1.0 (2018-12-24)

### Changes

- Fix edit on root @robgietema
- Fix sharing @robgietema
- Fix error on token renew @robgietema
- Fix layout fieldname @bloodbare
- First field in a form will get the focus @robgietema
- Fix download file links @mikejmets
- Fix HMR missbehaving on both server and client @sneridagh
- Upgrade to Node 8.14.0 @timo
- Relaxed node runtime constraints @sneridagh
- Update to latest LESS and Semantic UI version @sneridagh

## Added

- Add .gitattributes file to avoid most Changelog merge conflicts @pnicolli
- Buildout for Python 3 @pbauer
- Websockets support @robgietema
- Subrequests to search and get content actions @robgietema
- Add logos @sneridagh @albertcasado

## 1.0.0 (2018-10-31)

### Added

- Training documentation link @robgietema

## 0.9.5 (2018-10-24)

### Changes

- Fix API*PATH variable using RAZZLE* prefix instead @sneridagh
- Fix FUOC (flash of unstyled content) in production mode @sneridagh
- Fix missing buttons on RichText tiles @sneridagh
- Fix original external `overrides.css` position in the cascade was applied in
  the wrong order in site.overrides in Pastanaga theme @sneridagh
- Fatten widget config @robgietema

## 0.9.4 (2018-10-10)

### Changes

- Fix tags layout @robgietema @jaroel
- Fix imports of views, widgets and tiles @robgietema @jaroel

## 0.9.3 (2018-10-10)

### Changes

- Fix logo import path @robgietema @jaroel

## 0.9.2 (2018-10-10)

### Added

- Automatic customization imports for images @robgietema @jaroel

## 0.9.1 (2018-10-10)

### Added

- Automatic customization imports @robgietema @jaroel

## 0.9.0 (2018-10-04)

### Changes

- Renamed package to Volto @robgietema

## 0.8.3 (2018-10-03)

### Changes

- Fix i18n script for dependency @robgietema

## 0.8.2 (2018-10-03)

### Changes

- Move all dev dependencies to dependencies @robgietema

## 0.8.1 (2018-10-03)

### Changes

- Fix compiling when used as a library @robgietema
- Fix buildout security issue @robgietema

## 0.8.0 (2018-10-03)

### Added

- Move the webpack config to Razzle @sneridagh @robgietema
- Upgrade React to 16.5 @tisto
- Upgrade React to 16.4.2 to fix a server-side vulnerability @tisto
- Support for base url @bloodbare

### Changes

- Merged Guillotina and Plone robot tests @bloodbare
- Don't reset total and batching on pending search @robgietema

## 0.7.0 (2018-07-31)

### Added

- Add Pastanaga Icon System @sneridagh
- Support for nested schemas @robgietema
- New block on return in editor @robgietema
- Added 404 page on page not found @robgietema
- Custom tiles support @sneridagh
- Add full register/password reset views @sneridagh
- Make the list block types configurable @robgietema
- Add all missing German translations @tisto
- Add helper `BodyClass` for appending classes to the `body` tag from View components @sneridagh
- Add Tiles support for Guillotina CMS @bloodbare @sneridagh @robgietema

### Changes

- Pastanaga Editor look and feel improvements and polishment @sneridagh @albertcasado
- Refactor configuration of routes, views and widgets for extensibility @sneridagh @davilima6
- Fix view name class in body element @sneridagh @davilima6
- Refactor actions @robgietema
- Store text tile data in json @robgietema
- Fixed tile add menu @robgietema
- Change to use root import on all config calls @sneridagh
- Fix CSS on tile image view @sneridagh
- Fix broken CSS on alignments left/right @sneridagh
- Tile DE literals translations @sneridagh
- Pass location as prop to child views in main View component in case we require it in some views @sneridagh
- Fix computed displayName from add-display-name Babel plugin for connected components @sneridagh

## 0.6.0 (2018-07-14)

### Added

- Schema widget @robgietema
- User actions and reducers @robgietema
- Group actions and reducers @robgietema
- Roles actions and reducers @robgietema
- Move combineReducers to the store creation level. This will ease the extensibility of them in Plone-React apps. @sneridagh
- Upgrade node to 8.11.2 @sneridagh
- Basic user listing in users controlpanel @robgietema
- Add missing FileWidget import @sneridagh
- Option to delete tiles @robgietema
- Option to add tiles @robgietema
- Image tiles in editor @robgietema
- Align images in editor @robgietema
- Video tiles in editor @robgietema
- Video tiles in editor @robgietema
- Sitemap.xml.gz view @robgietema
- Upload image indicator @robgietema
- Video tile view @robgietema
- Option to reset image @robgietema
- Drag and drop to reorder tiles @robgietema
- Enhanced DraftJS AnchorLink Plugin @robgietema @sneridagh
- Added the configuration required in Webpack config to load CSS modules in the project, required by DraftJS AnchorLink plugin @sneridagh

### Changes

- Styled wysiwyg widget @robgietema
- Switch from accordion to tabs in forms @robgietema
- Upgrade to Node 8.11.1 @tisto
- Replace ExtractionTextCSSPlugin with the new mini-css-extract-plugin, adapt universal-webpack config @sneridagh
- Removed flow @robgietema
- Fix eslint prettier config @robgietema
- Refactor actions and reducers to match restapi docs naming @robgietema
- Fix site root api calls @robgietema
- Change visual editor to use the new tiles api @robgietema
- Fix bug with wrong order input @robgietema
- Fix several problems in the DraftJS AnchorLink plugin @sneridagh
- Replace DraftJS Toolbar plugin H1/H2 buttons for H2/H3 ones @sneridagh
- Sync i18n translations @sneridagh
- Fix CSS .input class scope intrusion on the project introduced by the AnchorLink plugin fork @sneridagh
- Improve search reducer by adding the batching property in the search store.
- Upgrade to Node 8.11.3 @sneridagh

## 0.5.0 (2018-03-23)

### Added

- Pastanaga theme package @jaroel, @robgietema
- Registry based controlpanels @robgietema
- Component documentation @robgietema
- Component documentation examples @VaysseB
- Folder listing view @cekk
- Prettier docs for SCA @nileshgulia1
- Comments, email notification and vocabularies reducers @robgietema
- Pastanaga theme @robgietema
- Pastanaga manage views @robgietema
- Pastanaga theme views @robgietema
- Callout styling to draftjs @robgietema
- Image, file and news item view @robgietema
- Social sharing @robgietema
- Commenting @robgietema
- Tags @robgietema
- Renew login token when almost expired @robgietema
- Cctions reducers @robgietema
- Error reporting with Sentry support on client (default ErrorBoundary), server and Redux middleware @sneridagh
- Tiles reducers @robgietema
- Context aware toolbar @robgietema
- Hamburger menu navigation on mobile @sneridagh
- Editor prototype @robgietema
- Support for null values when reseting a field value @sneridagh

### Changes

- Update plone api versions / bootstrap process @thet
- Fix textwidget proptypes @cekk
- Remove phantomjs @tulikavijay
- Upgrade to node 8 @robgietema
- Switched to draft js plugins editor @robgietema
- Fix paragraph styling in draftjs @robgietema
- Fixed summary and tabular views @robgietema
- Upgrade to React 16 @sneridagh
- Upgrade to Webpack 4 @sneridagh
- Review chunks policy. Keep it in sync with Webpack 4 policy with entrypoint bundles @sneridagh
- Merged block styling to inline toolbar @robgietema
- Actions aware toolbar @sneridagh
- Fix permissions on the toolbar display menu @sneridagh

## 0.4.0 (2017-05-03)

### Added

- Adding tiles @robgietema
- Handle different tiles @robgietema
- Resizing of tiles @robgietema
- Deletion of tiles @robgietema
- Drag and drop of tiles @robgietema
- Basic mosaic grid rendering @robgietema
- Form validation @robgietema
- Notification messages @robgietema

### Changes

- Updated to new history api @robgietema
- Deselect on click outside grid @robgietema

## 0.3.0 (2017-04-29)

### Added

- Personal information @robgietema
- Change password @robgietema
- Password widget @robgietema
- I18n support and translations @robgietema
- Personal preferences @robgietema
- Rename action @robgietema

### Changed

- Fixed favicon @robgietema

## 0.2.0 (2017-04-27)

### Added

- Batch state in folder contents @robgietema
- Batch properties in folder contents @robgietema
- Batch tags in folder contents @robgietema
- Batch rename in folder contents @robgietema
- Diff view @robgietema
- Add revert to version @robgietema
- Create view revision page @robgietema
- Create history list view @robgietema
- Sorting of items in folder contents @robgietema
- Upload files in folder contents @robgietema
- Ordering of columns in folder contents @robgietema
- Ordering of items in folder contents @robgietema
- Pagination in folder contents @robgietema
- Delete in folder contents @robgietema

### Changed

- Only show add and contents in the toolbar when folderish @robgietema
- Diff on words not chars @robgietema

## 0.1.0 (2017-04-20)

### Added

- Folder contents @robgietema
- Sharing menu and view @robgietema
- Display menu @robgietema
- Semantic UI integration @robgietema
- Basic Mosaic setup @robgietema
- Basic Server Side Rendering @robgietema
- Search view @robgietema
- Actions menu @robgietema
- Workflow menu @robgietema
- Add menu @robgietema
- Add and edit forms including widgets @robgietema
- Basic components (navigation, toolbar, breadcrumbs etc) @robgietema
- Authentication including login / logout @robgietema
- Setup build environment @robgietema<|MERGE_RESOLUTION|>--- conflicted
+++ resolved
@@ -4,12 +4,9 @@
 
 ### Added
 
-<<<<<<< HEAD
 - Ability to navigate through the existing tiles with the cursors. @sneridagh
-=======
  - HTML Tile for Volto Editor with preview and code prettifier
    @ajayns @nileshgulia1 @sneridagh
->>>>>>> b6e3ae89
 
 ### Changes
 
