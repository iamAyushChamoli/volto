# Change Log

## 15.2.1 (unreleased)

### Breaking

### Feature

### Bugfix

### Internal

### Documentation

- Replace deprecated `egrep` with `grep` in `make docs-linkcheckbroken`. @stevepiercy

## 15.2.0 (2022-03-18)

### Feature

- Add helper utilities to be used by addons @robgietema

### Bugfix

- Fix addon registry regression @sneridagh
- Fix `Bosnian` language @avoinea

### Documentation

- Reduced build minutes on Netlify by building only on changes to the `docs/**` path on pull requests. See https://github.com/plone/volto/pull/3171. @stevepiercy
- Add "Documentation" heading to the automatic change log updater file `changelogupdater.js`. @stevepiercy

## 15.1.2 (2022-03-17)

### Bugfix

- Fix the alt prop in `PreviewImage` component @sneridagh

## 15.1.1 (2022-03-16)

### Bugfix

- Add optional alt tag to `PreviewImage` props @kindermann
- Remove non add-on names from `addonNames` list in Addons Registry. Update the list in the `addonsInfo` for the addons loader as well. @sneridagh

## 15.1.0 (2022-03-15)

### Feature

- Added a new component, PreviewImage. It renders a preview image for a catalog brain (based on the `image_field` prop). @tiberiuichim

### Bugfix

- Clear search results before new query is done. @robgietema

### Documentation

- Updated README.md @ktsrivastava29
<<<<<<< HEAD
- Added language to code-blocks in md files @ktsrivastava29
- Added language to codeblocks in md files @ktsrivastava29
=======

- Added language to code-blocks in md files @ktsrivastava29
>>>>>>> 472e853a
- Added html_meta values and labels for Intersphinx cross-references from Trainings. @stevepiercy
- Replaced `docs.voltocms.com` with MyST references. @stevepiercy


## 15.0.0 (2022-03-14)

### Breaking

- Upgrade `react-cookie` to the latest version. @sneridagh @robgietema
  See https://6.dev-docs.plone.org/volto/upgrade-guide/index.html for more information.
- Language Switcher no longer takes care of the change of the language on the Redux Store. This responsibility has been unified in the API Redux middleware @sneridagh
- Markup change in `LinkView` component.
- Rename `core-sandbox` to `coresandbox` for sake of consistency @sneridagh
- Extend the original intent and rename `RAZZLE_TESTING_ADDONS` to `ADDONS`. @sneridagh
  See https://6.dev-docs.plone.org/volto/upgrade-guide/index.html for more information.
- Lazyload Draft.js library. See the upgrade guide on how that impacts you, in case you have extended the rich text editor configuration @tiberiuichim @kreafox
  See https://6.dev-docs.plone.org/volto/upgrade-guide/index.html for more information.
- Deprecating `lang` cookie in favor of Plone official one `I18N_LANGUAGE` @sneridagh

### Feature

- Add `cookiesExpire` value to config to control the cookie expiration @giuliaghisini
- DatetimeWidget 'noPastDates' option: Take widgetOptions?.pattern_options?.noPastDates of backend schema into account. @ksuess
- Add a new type of filter facet for the Search block. Heavily refactor some searchblock internals. @tiberiuichim
- Add date range facet to the search block @robgietema
- Introduce the new `BUILD_DIR` runtime environment variable to direct the build to run in a specific location, different than `build` folder. @sneridagh
- Handle redirect permanent calls from the backend in the frontend (e.g. when changing the short name) @robgietema
- Added id widget to manage short name @robgietema
- Refactor language synchronizer. Remove it from the React tree, integrate it into the Api Redux middleware @sneridagh
- Add blocks rendering in Event and NewsItem views (rel plone.volto#32) @nzambello @ksuess
- Add internal volto ids to invalid ids @robgietema
- Complete Basque translation @erral
- Complete Spanish translation @erral
- Sort the choices in Facets in the search block @iFlameing

### Bugfix

- Fix the `null` error in SelectAutoComplete Widget @iFlameing
- Prevent the `MultilingualRedirector` to force content load when switching the language @reebalazs
- Fix the upload image in contents view @iFlameing
- add "view" id to contact-form container for main content skiplink @ThomasKindermann
- Fix loading indicator positioning on Login form submit @sneridagh
- Fix redirect bug with URLs containing querystrings @robgietema
- Fixed id widget translations @robgietema
- Contents Rename Modal, use `id` Widget type @sneridagh
- Fix overflow of very long file name in `FileWidget` @sneridagh
- Fix overflowing issue in the toolbar @kreafox
- Overwrite current block on insert new block. @robgietema
- Fix hot reload on updates related to the config object because of `VersionOverview` component @sneridagh
- Fix error when lock data is gone after an invariant error. @robgietema

### Internal

- Change prop `name` -> `componentName` in component `Component` @sneridagh
- Add new RawMaterial Volto websites in production @nzambello
- House cleanup, remove some unused files in the root @sneridagh
- Move Webpack related files to `webpack-plugins` folder @sneridagh
- Remove unused Dockerfiles @sneridagh
- Update Docker compose to latest images and best practices @sneridagh
- Improve flaky test in coresandbox search Cypress tests @sneridagh
- Better implementation of the add-on load coming from the environment variable `ADDONS` @sneridagh
- Turn `lazyLibraries` action into a thunk. Added a conditional if the library is loaded or in process to be loaded, do not try to load it again. This fixes the lag on load `draftjs` when having a lot of draftjs blocks. @sneridagh
- Use `@root` alias instead of `~` in several module references. Most of the Volto project code no longer needs the root alias, so it makes sense to phase it out at some point @tiberiuichim
- Alias `lodash` to `lodash-es`, as this will include only one copy of lodash in the bundle @tiberiuichim
- Better Readme, updated to 2022 @sneridagh
- Update to latest versions for Python packages @sneridagh
- Add `id` as widget type as well @sneridagh

### Documentation

- Upgrade Guide i18n: Make clear what's project, what add-on. @ksuess
- (Experimental) Prepare documentation for MyST and importing into `plone/documentation@6-dev`. @stevepiercy
- Fix broken links and redirects in documentation to be compatible with MyST. @stevepiercy
- Update add-on internationalization. @ksuess
- Add MyST and Sphinx basic configuration for rapid build and comparison against MkDocs builds. @stevepiercy
- Fix many MyST and Sphinx warnings. @stevepiercy
- Remove MkDocs configuration. See https://github.com/plone/volto/issues/3042 @stevepiercy
- Add Plone docs to Intersphinx and fix broken link. @stevepiercy
- Get version from `package.json` @sneridagh
- Remove legacy folder in docs @sneridagh
- Backport docs of RAZZLE_TESTING_ADDONS environment variables. See https://github.com/plone/volto/pull/3067/files#diff-00609ed769cd40cf3bc3d6fcc4431b714cb37c73cedaaea18fe9fc4c1c589597 @stevepiercy
- Add missing developer-guidelines/typescript to toctree @stevepiercy
- Add Netlify for preview of Sphinx builds for pull requests against `master` and `plone6-docs`. @stevepiercy
- Clean up toctree errors by removing obsolete files, adding `:orphan:` field list, and reorganizing some files. @sneridagh and @stevepiercy
- Switch to using netlify.toml to configure Netlify Python environment. @stevepiercy
- Convert admonition syntax from Markdown to MyST. @sneridagh
- Make links build both in Volto and Plone documentation. See https://github.com/plone/volto/pull/3094 @stevepiercy
- Fix broken links. @stevepiercy
- Update Sphinx configuration to check anchors in links and exclude problematic URLs. @sneridagh and @stevepiercy
- Fix StoryBook links @sneridagh
- Clean up `linkcheck_ignore` values. @stevepiercy

## 15.0.0-alpha.14 (2022-03-10)

### Bugfix

- Contents Rename Modal, use `id` Widget type @sneridagh

### Internal

- Better Readme, updated to 2022 @sneridagh
- Update to latest versions for Python packages @sneridagh
- Add `id` as widget type as well @sneridagh

### Documentation

- Fix broken links. @stevepiercy

## 15.0.0-alpha.13 (2022-03-09)

### Feature

- Sort the choices in Facets in the search block @iFlameing

### Bugfix

- Fix overflow of very long file name in `FileWidget` @sneridagh
- Fix overflowing issue in the toolbar @kreafox

## 15.0.0-alpha.12 (2022-03-07)

### Feature

- Add internal volto ids to invalid ids @robgietema
- Complete basque translation @erral
- Complete spanish translation @erral

### Internal

- Change prop `name` -> `componentName` in component `Component` @sneridagh

## 15.0.0-alpha.11 (2022-03-02)

### Bugfix

- Fix redirect bug with URLs containing querystrings @robgietema
- Fixed id widget translations @robgietema

### Internal

- Use `@root` alias instead of `~` in several module references. Most of the Volto project code no longer needs the root alias, so it makes sense to phase it out at some point @tiberiuichim
- Alias `lodash` to `lodash-es`, as this will include only one copy of lodash in the bundle @tiberiuichim

## 15.0.0-alpha.10 (2022-02-28)

### Bugfix

- Turn `lazyLibraries` action into a thunk. Added a conditional if the library is loaded or in process to be loaded, do not try to load it again. This fixes the lag on load `draftjs` when having a lot of draftjs blocks. @sneridagh

## 15.0.0-alpha.9 (2022-02-28)

### Breaking

- Deprecating `lang` cookie in favor of Plone official one `I18N_LANGUAGE` @sneridagh

### Feature

- Added id widget to manage short name @robgietema
- Refactor language syncronizer. Remove it from the React tree, integrate it into the Api Redux middleware @sneridagh
- Add blocks rendering in Event and NewsItem views (rel plone.volto#32) @nzambello @ksuess

### Bugfix

- Fix redirect bug with URLs containing querystrings @robgietema

## 15.0.0-alpha.8 (2022-02-22)

### Internal

- Better implementation of the add-on load coming from the environment variable `ADDONS` @sneridagh

## 15.0.0-alpha.7 (2022-02-22)

### Feature

- Introduce the new `BUILD_DIR` runtime environment variable to direct the build to run in an especific location, different than `build` folder. @sneridagh
- Handle redirect permanent calls from the backend in the frontend (e.g. when changing the short name) @robgietema

## 15.0.0-alpha.6 (2022-02-21)

### Feature

- DatetimeWidget 'noPastDates' option: Take widgetOptions?.pattern_options?.noPastDates of backend schema into account. @ksuess
- Add a new type of filter facet for the Search block. Heavily refactor some searchblock internals. @tiberiuichim
- Add date range facet to the search block @robgietema

### Internal

- Improve flaky test in coresandbox search Cypress tests @sneridagh

### Documentation

- (Experimental) Prepare documentation for MyST and importing into `plone/documentation@6-dev`. @stevepiercy
- Fix broken links and redirects in documentation to be compatible with MyST. @stevepiercy
- Update add-on internationalization. @ksuess
- Add MyST and Sphinx basic configuration for rapid build and comparison against MkDocs builds. @stevepiercy
- Fix many MyST and Sphinx warnings. @stevepiercy
- Remove MkDocs configuration. See https://github.com/plone/volto/issues/3042 @stevepiercy
- Add Plone docs to Intersphinx and fix broken link. @stevepiercy
- Get version from `package.json` @sneridagh
- Remove legacy folder in docs @sneridagh
- Backport docs of RAZZLE_TESTING_ADDONS environment variables. See https://github.com/plone/volto/pull/3067/files#diff-00609ed769cd40cf3bc3d6fcc4431b714cb37c73cedaaea18fe9fc4c1c589597 @stevepiercy
- Add missing developer-guidelines/typescript to toctree @stevepiercy
- Add Netlify for preview of Sphinx builds for pull requests against `master` and `plone6-docs`. @stevepiercy
- Clean up toctree errors by removing obsolete files, adding `:orphan:` field list, and reorganizing some files. @sneridagh and @stevepiercy
- Switch to using netlify.toml to configure Netlify Python environment. @stevepiercy
- Convert admonition syntax from Markdown to MyST. @sneridagh
- Make links build both in Volto and Plone documentation. See https://github.com/plone/volto/pull/3094 @stevepiercy

## 15.0.0-alpha.5 (2022-02-16)

### Breaking

- Lazyload draftjs library. See the upgrade guide on how that impacts you, in case you have extended the rich text editor configuration @tiberiuichim @kreafox
  See https://docs.voltocms.com/upgrade-guide/ for more information.

### Feature

- Add `cookiesExpire` value to config to control the cookie expiration @giuliaghisini

## 15.0.0-alpha.4 (2022-02-16)

### Breaking

- Markup change in `LinkView` component.
- Rename `core-sandbox` to `coresandbox` for sake of consistency @sneridagh
- Extend the original intent and rename `RAZZLE_TESTING_ADDONS` to `ADDONS`. @sneridagh
  See https://docs.voltocms.com/upgrade-guide/ for more information.

### Internal

- House cleanup, remove some unused files in the root @sneridagh
- Move Webpack related files to `webpack-plugins` folder @sneridagh
- Remove unused Dockerfiles @sneridagh
- Update Docker compose to latest images and best practices @sneridagh

## 15.0.0-alpha.3 (2022-02-11)

### Bugfix

- Fix the upload image in contents view @iFlameing
- add "view" id to contact-form container for main content skiplink @ThomasKindermann
- Fix loading indicator positioning on Login form submit @sneridagh

### Internal

- Add new RawMaterial Volto websites in production @nzambello

## 15.0.0-alpha.2 (2022-02-10)

### Breaking

- Language Switcher no longer takes care of the change of the language on the Redux Store. This responsability has been unified in the `MultilingualRedirector` @sneridagh

### Bugfix

- Prevent the MultilingualRedirector to force 4 content load when switching the language @reebalazs

### Documentation

- Upgrade Guide i18n: Make clear what's project, what add-on. @ksuess

## 15.0.0-alpha.1 (2022-02-09)

### Bugfix

- Fix the `null` error in SelectAutoComplete Widget @iFlameing

## 15.0.0-alpha.0 (2022-02-09)

### Breaking

- Upgrade `react-cookie` to latest version. @sneridagh @robgietema
  See https://docs.voltocms.com/upgrade-guide/ for more information.

## 14.10.0 (2022-02-08)

### Feature

- Add Pluggable to toolbar user menu. @ksuess

## 14.9.0 (2022-02-08)

### Feature

- Show addons installed in control panel @sneridagh

### Bugfix

- Fix italian translations in ObjectBrowser @giuliaghisini

## 14.8.1 (2022-02-04)

### Bugfix

- Fix wrong CSS in language independent class selector @sneridagh

### Internal

- Cleanup redundant buildout install run.

## 14.8.0 (2022-02-03)

### Feature

- Enable `components` property in Volto's config registry. Does not expose any direct feature but this will open the door to be able to override registered components using the config registry and avoid using shadowing explicitly. @sneridagh
- Add `resolve` and `register` helper methods for the Volto config. They retrieve and register new components in the registry. @tiberiuichim @sneridagh
- Add `Component` component, given a `name` of a component registered in the registry, it renders it, passing down the props. @tiberiuichim
- Syncronize the content language with the UI language in multilingual sites. So when you are accessing a content in a given language the rest of the interface literals follow along (it updates the language cookie). So the UI remains consistent. @sneridagh

### Bugfix

- Fix the a11y violation of UrlWidget @iRohitSingh

### Internal

- Update volta pins in package.json @fredvd

## 14.7.1 (2022-02-02)

### Internal

- Add CSS body class in Babel view. Improve marker for language independent fields in Babel view too. @sneridagh

### Docs

Update documentation for internal proxy & other smaller reorganisation for quicker onboarding of
new users/evaluators. @fredvd

## 14.7.0 (2022-01-28)

### Feature

- Add `<FormattedDate>` and `<FormattedRelativeDate>` components. Check their Storybook stories for details. This is part of ongoing work to minimize the use of 'deprecated' momentjs. @sneridagh @tiberiuichim

### Internal

- Upgrade jest to latest release, 27 major. @tiberiuichim
- Lazyload momentjs. `parseDateTime` helper now requires passing the momentjs library @tiberiuichim

## 14.6.0 (2022-01-27)

### Feature

- Use `volto.config.js` as dynamic configuration for addons. It adds up to the `package.json` `addons` key, allowing dynamic load of addons (eg. via environment variables) @sneridagh

### Internal

- Fix ObjectListWidget story bug caused by lazyloading dnd libraries
  @tiberiuichim

## 14.5.0 (2022-01-26)

### Feature

- VocabularyTermsWidget: Token is now on creation of term editable, but stays ineditable afterwards. @ksuess

### Bugfix

- Fix A11Y violations in Navigation @iRohitSingh
- Fix `language-independent-field` CSS class styling @sneridagh

### Internal

- Lazyload react-beautiful-dnd @tiberiuichim
- Lazyload react-dnd @tiberiuichim
- Improve docs on environment variables, add recipes @sneridagh
- Update p.restapi to 8.20.0 and plone.volto to 4.0.0a1 and plone.rest to 2.0.0a2 @sneridagh

## 14.4.0 (2022-01-21)

### Feature

- Language independent fields support in Volto forms @sneridagh

## 14.3.0 (2022-01-20)

### Feature

- Bump semantic-ui-react to v2.0.3 @nileshgulia1

## 14.2.3 (2022-01-20)

### Bugfix

- Fix ListingBlock to add "No results" message when there are no messages @erral
- Fix overflow table in Content view @giuliaghisini
- Fixed url validation in FormValidation to admit ip addresses. @giuliaghisini
- Upgrade to plone.restapi 8.19.0 (to support the language independent fields serialization) @sneridagh

## 14.2.2 (2022-01-13)

### Bugfix

- Fix home URL item in Navigation, which was evaluating as non-internal @sneridagh
- Improve the request handling in `getAPIResourceWithAuth` and in `Api` helper. This fixes the "Cannot set headers once the content has being sent" @sneridagh
- Fix when you remove the time from DatetimeWidget @iRohitSingh

### Internal

- Fix URL for Climate-Energy, a Volto website @tiberiuichim
- Fix quirky Cypress test in "DX control panel schema" (see https://github.com/plone/volto/runs/4803206906?check_suite_focus=true) @sneridagh

## 14.2.1 (2022-01-12)

### Bugfix

- Fix home URL item in Navigation, which was evaluating as non-internal

### Internal

- Use plone-backend docker images for Cypress tests @sneridagh
- Upgrade `query-string` library so it supports Plone `:list` qs marker @sneridagh

## 14.2.0 (2022-01-04)

### Feature

- Allow `creatable` prop to be passed to `ArrayWidgets`, in case they don't have a vocabulary @giuliaghisini
- Added initialBlocksFocus to blocks config, to set default focus on non-first block. @giuliaghisini

## 14.1.1 (2022-01-03)

### Internal

- Update to plone.restapi 8.18.0, remove some defensive code in vocabularies action now that it's fixed in the backend @sneridagh

## 14.1.0 (2021-12-31)

### Feature

- Added custom option to SelectWidget to render custom optionss (for example with icons) @giuliaghisini
- Added form undo support in the form of two buttons in the main toolbar and ctrl+z, ctrl+y as hotkeys for undo/redo. The undo capabilities are provided by a new helper hook, `useUndoManager`. @tiberiuichim

### Bugfix

- Fix query data in listing blocks ssr async call @cekk
- In the contact form, only display the "back" button in the toolbar @tiberiuichim
- Fixed selected widget to use isMulti prop @giuliaghisini

### Internal

- Allow the draftjs Text block edit to update the editor content when incoming block data is mutated outside the block (to support form undo) @tiberiuichim
- Remove use of internal component state for ArrayWidget, SelectWidget and TokenWidget, (to support form undo) @tiberiuichim
- Use lazy loading of react-dates and momentjs for the DatetimeWidget @tiberiuichim
- Improve widget stories, add a common `WidgetStory` class, show undo capabilities in widget stories @tiberiuichim
- Better SelectAutocompleteWidget and SelectUtils @giuliaghisini @sneridagh @tiberiuichim

## 14.0.2 (2021-12-22)

### Internal

- Better favicon definitions, 2021 bullet proof @sneridagh

## 14.0.1 (2021-12-21)

### Bugfix

- Construct request with list parameters as separate querystring key value pairs according Zope convention @ksuess
- Fix spelling in error message when backend is unreachable @instification

## 14.0.0 (2021-12-20)

### Breaking

- Remove compatibility for old configuration (based on imports) system. Migrate your configuration to the new configuration system for your project before upgrading to Volto 14. See https://docs.voltocms.com/upgrade-guide/#volto-configuration-registry @sneridagh
- Content locking is not a breaking change, but it's worth noting that Volto 14 comes with locking support enabled by default. Latest `plone.restapi` version is required. @avoinea
- Revisited, rethought and refactored Seamless mode @sneridagh
  For more information, please read the deploying guide
  https://docs.voltocms.com/deploying/seamless-mode/
- Listing block no longer use `fullobjects` to retrieve backend data. It uses the catalog data instead. This improves the performance of the listing block. @plone/volto-team
- Removed pagination in vocabularies widgets (SelectWidget, ArrayWidget, TokenWidget) and introduced subrequest to vocabulary action. @giuliaghisini
- Use the block's title as the source of the translation instead of using the id of the block. See upgrade guide for more information @sneridagh
- New i18n infrastructure in the new `@plone/scripts` package @sneridagh
- Removed `src/i18n.js` in favor of the above change @sneridagh
- Adjusted main `Logo.jsx` default component styling @sneridagh
- Fix logout action using the backend @logout endpoint, effectively removing the `__ac` cookie. It is recommended to upgrade to the latest p.restapi version to take full advantage of this feature @sneridagh
- Improve mobile navigation menu with a nicer interaction and a fixed overlay with a drawer (customizable via CSSTransitionGroup) animation @sneridagh
- Use title instead of id as a source of translation in "Variation" field in block enhancers @sneridagh
- Move `theme.js` import to top of the client code, so it take precedence over any other inline imported CSS. This is not an strict breaking change, but it's worth to mention it as might be important and kept in mind. @sneridagh

See https://docs.voltocms.com/upgrade-guide/ for more information about all the breaking changes.

### Feature

- Support Node 16 @timo
- Content locking support for Plone (`plone.locking`) @avoinea
- Add the new search block @tiberiuichim @kreafox @sneridagh
- Provide Server-Side Rendering capabilities for blocks with async-based content (such as the listing block). A block needs to provide its own `getAsyncData` implementation, which is similar to an `asyncConnect` wrapper promise. @tiberiuichim @sneridagh
- Defaults are observed in block data if `InlineForm` or `BlockDataForm` are used. @sneridagh @tiberiuichim
- Apply form defaults from RenderBlocks and block Edit using a new helper, `applyBlockDefaults` @tiberiuichim
- Now each block config object can declare a schema factory (a function that can produce a schema) and this will be used to derive the default data for the block @tiberiuichim
- Add `volto-guillotina` addon to core @sneridagh
- Make `VocabularyTermsWidget` orderable @ksuess
- Get widget by tagged values utility function in the `Field` decider @ksuess
- Use Plone logo @ericof
- Update favicon and related tags with best practices @sneridagh
- Enable to be able to use the internal proxy in production as well @sneridagh
- Add runtime configuration for `@babel/plugin-transform-react-jsx` set to `automatic`. This enables the new JSX runtime: https://reactjs.org/blog/2020/09/22/introducing-the-new-jsx-transform.html So no longer `import React from 'react'` is needed anymore. @sneridagh
- Add `autocomplete` Widget component - It holds off the vocabulary endpoint pull until you search (more than 2 chars). Useful when dealing with huge vocabularies @sneridagh @reebalazs
- Add new listing block option "fullobjects" per variation @ksuess
- `FormFieldWrapper` accepts now strings and elements for description @nzambello
- Image block:
  - When uploading an image or selecting that from the object browser, Image block will set an empty string as alternative text @nzambello
  - Adds a description to the alt-tag with w3c explaination @nzambello
- Support TypeScript usage in Volto projects @pnicolli
- Added `LinkMore` component and link more in `HeroImageLeft` block. @giuliaghisini
- In the search block, allow editors to specify the sort on criteria.
  @tiberiuichim
- Added `.storybook` setup in the Volto `app` generator. Volto projects generated from this scafolding are now ready to run Storybook for the project and develop addons (in `src/addons` folder).
- Style checkboxes @nileshgulia1
- Allow loading .less files also from a Volto project's `src` folder. @tiberiuichim
- Add catalan translation @bloodbare @sneridagh
- Updated Volto production sites list @giuliaghisini
- Japanese translation updated @terapyon
- German translations updated @tisto
- Updated italian translation @pnicolli
- Updated Brazilian Portuguese translations @ericof

### Bugfix

- Fix `SelectWidget` vocabulary load on second component mount @avoinea #2655
- Fix `/edit` and `/add` `nonContentRoutes` to fix `isCmsUi` fn @giuliaghisini
- Register the dev api proxy after the express middleware @tiberiuichim
- Fix on form errors in block editor, not changing to metadata tab @sneridagh
- Fix SSR on `/edit` with dev proxy @tiberiuichim
- Fix logout action, removing the `__ac` cookie as well, if present. @sneridagh
- Do not show lead image block when the content type does not have the behavior enabled @sneridagh
- Missing default messages from JSON EN language file @sneridagh
- Show correct fieldname and not internal field id in Toast error messages on Add/Edit forms @jackahl
- `sitemap.xml.gz` obeys Plone Search settings @erral
- Get `blocks` and `blocks_layout` defaults from existing behavior when enabling TTW editable DX Layout @avoinea
- Yet another attempt at fixing devproxy. Split the devproxy into a separate devproxy verbose @tiberiuichim
- Add spinner on sharing View Button @iRohitSingh
- Fixed `SelectWidget`: when there was a selected value, the selection was lost when the tab was changed. @giuliaghisini
- Bugfixes to search block. By default search block, when empty, makes a simple
  query to the nav root, to list all content. Fix reading search text from URL.
  Implement a simple compression of URL. Don't count searched text as filter.
  Fix an edge case with showSearchInput in schema. Rename title to Section
  Title in facet column settings. Avoid double calls to querystring endpoint.
  @tiberiuichim
- Use correct shade of black in Plone logo @sneridagh
- Fix loading of cookie on SSR for certain requests, revert slight change in how they are loaded introduced in alpha 16 @sneridagh
- Prevent `ua-parser-js` security breach. See: https://github.com/advisories/GHSA-pjwm-rvh2-c87w @thet
- Fix storybook errors in the connected components, api is undefined. Using now a mock of the store instead of the whole thing @sneridagh
- CSS fix on `QueryWidget` to prevent line jumping for clear button when the multi selection widget has multiple items @kreafox
- Fix disable mode of `QuerystringWidget` when all criteria are deleted @kreafox
- Fix reset pagination in searchblock when changing facet filters @tiberiuichim
- Fix the selection of Maps Block @iRohitSingh
- `UniversalLink`: handle direct download for content-type File if user is not logged. @giuliaghisini
- Fixed `ObjectBrowserWidget` when is multiple or `maximumSelectionSize` is not set @giuliaghisini
- Fix full-width image overlaps the drag handle @iRohitSingh
- Fix move item to top of the folder when clicking on move to top action button @iRohitSingh
- Fix `downloadableObjects` default value @giuliaghisini
- Folder contents table header and breadcrumbs dropdown now appear only from the bottom, fixing an issue where the breadcrumb dropdown content was clipped by the header area @ichim-david
- Folder contents sort dropdown is now also simple as the other dropdowns
  ensuring we have the same behavior between adjecent dropdown @ichim-david
- Fix documention on block extensions, replace `render` with `template` to match Listing block @tiberiuichim
- Fix `isInternalURL` when `settings.internalApiPath` is empty @tiberiuichim
- Fix external link not supported by Navigation component #2853. @ericof
- Get Add/Edit schema contextually #2852 @ericof
- Fix regression in actions vocabularies calls because the change to use contextual schemas @sneridagh
- Include block schema enhancers (main block schema enhancer + variation schema enhancer) when calculating block default data @tiberiuichim
- Fixed object browser selected items number. @giuliaghisini
- Fix action vocabularies call avoiding regex look behind @nzambello
- Use subrequest in hero block to not lost locking token. @cekk
- Always add lang attr in html @nzambello
- Fix time widget position on 24h format @nzambello
- QuerystringWidget more resilient on old schemas @nzambello
- In search block, read SearchableText search param, to use it as search text input @tiberiuichim
- Fix missing translation in link content type @iRohitSingh
- Fixed drag-and-drop list placeholder issues @reebalazs
- Update demo address @ksuess
- Update list of trainings documentation @ksuess
- Scroll to window top only when the location pathname changes, no longer take the window location search parameters into account. The search page and the listing block already use custom logic for their "scroll into view" behaviors. @tiberiuichim
- Add missing layout view for `document_view` @MarcoCouto
- Add missing `App.jsx` full paths @jimbiscuit
- Fix z-index value of hamburger-wrapper on mobile resolutions overlapping the sidebar @ichim-david
- Fix UniversalLink handling of remote URLs from Link @nzambello

### Internal

- Upgrade to react 17.0.2 @nzambello
- Update to latest `plone.restapi` (8.16.2) @sneridagh
- Upgrade to `@plone/scripts` 1.0.3 @sneridagh
- Upgrade caniuse-lite 1.0.30001286 @tiberiuichim
- fix:correctly checkout plone.volto in buildout @nileshgulia1
- Add line in upgrade guide about `getVocabulary` API change @tiberiuichim
- Add new Volto websites in production @nzambello
- Remove Pastanaga logos from Toolbar @sneridagh
- Add `omelette` to the local Plone backend build @sneridagh
- Optimize npm package by adding `docs/` `cypress/` and `tests/` to .npmignore @avoinea
- Use released `@plone/scripts`, since the builds are broken if it's a local package @sneridagh
- Use `plone.volto` instead of `kitconcept.volto` @tisto
- Silence customization errors, they are now behind a `debug` library namespace @sneridagh
- Add development dependency on `use-trace-update`, useful for performance debugging @tiberiuichim
- Improved developer documentation. Proof read several chapters, most importantly the upgrade guide @ichim-david
- Footer: Point to `plone.org` instead of `plone.com` @ericof
- Fix `make start-frontend` @tisto
- Update all the tests infrastructure for the new `volto-guillotina` addon @sneridagh
- Add locales to existing block variations @sneridagh
- Add RawMaterial website in Volto production sites @nzambello
- Removing the hardcoded default block type from text block @iRohitSingh
- updated Volto sites list @giuliaghisini
- Cleanup dangling virtualenv files that should not be committed @pnicolli
- Remove bundlesize @tisto
- Upgrade stylelint to v14 (vscode-stylelint requires it now) @sneridagh
- Add several more stories for Storybook @tiberiuichim
- Add 2 new Volto websites by Eau de web for EEA @tiberiuichim
- Fix references to old configuration style in apiExpanders documentation @tiberiuichim
- Add `applySchemaDefaults`, in addition to `applyBlockDefaults`, to allow reuse in object widgets and other advanced scenarios @tiberiuichim
- Fix select family widgets stories in storybook @sneridagh
- Remove getNavigation from `Login.jsx` @iRohitSingh
- Allow listing block to be used in non-content pages (when used in a slot it
  shouldn't crash on add/edit pages) @tiberiuichim
- Fix typo "toolbalWidth" @iRohitSingh
- Update all requirements and the reasoning behind them in builds @sneridagh
- Update Plone version in api backend to 5.2.6. Update README and cleanup @fredvd
- Document CI changelog verifier failure details that mislead contributors @rpatterson

## 14.0.0-alpha.43 (2021-12-20)

### Breaking

- Move `theme.js` import to top of the client code, so it take precedence over any other inline imported CSS. This is not an strict breaking change, but it's worth to mention it as might be important and kept in mind. @sneridagh

### Feature

- Add runtime configuration for `@babel/plugin-transform-react-jsx` set to `automatic`. This enables the new JSX runtime: https://reactjs.org/blog/2020/09/22/introducing-the-new-jsx-transform.html So no longer `import React from 'react'` is needed anymore.
- Update favicon and related tags with best practices @sneridagh

### Bugfix

- Fix z-index value of hamburger-wrapper on mobile resolutions overlapping the sidebar @ichim-david
- Fix UniversalLink handling of remote URLs from Link @nzambello
- Add missing `App.jsx` full paths @jimbiscuit

### Internal

- Upgrade to react 17.0.2 @nzambello
- Upgrade caniuse-lite 1.0.30001286 @tiberiuichim
- fix:correctly checkout plone.volto in buildout @nileshgulia1
- Add line in upgrade guide about `getVocabulary` API change @tiberiuichim
- Add new Volto websites in production @nzambello
- Remove Pastanaga logos from Toolbar @sneridagh

## 14.0.0-alpha.42 (2021-12-13)

### Breaking

- Removed pagination in vocabularies widgets (SelectWidget, ArrayWidget, TokenWidget) and introduced subrequest to vocabulary action. @giuliaghisini

### Feature

- Add autocomplete Widget component - It holds off the vocabulary endpoint pull until you search (more than 2 chars). Useful when dealing with huge vocabularies @sneridagh @reebalazs

### Bugfix

- Add missing layout view for document_view @MarcoCouto

## 14.0.0-alpha.41 (2021-12-13)

### Feature

- Add catalan translation @bloodbare @sneridagh
- Added `.storybook` setup in the Volto `app` generator. Volto projects
  generated from this scafolding are now ready to run Storybook for the project
  and develop addons (in `src/addons` folder).
- Add new listing block option "fullobjects" per variation @ksuess
- Style checkboxes @nileshgulia1
- Allow loading .less files also from a Volto project's `src` folder. @tiberiuichim

### Bugfix

- Udate demo address @ksuess
- Update list of trainings documentation @ksuess
- Scroll to window top only when the location pathname changes, no longer take the window location search parameters into account. The search page and the listing block already use custom logic for their "scroll into view" behaviors. @tiberiuichim

### Internal

- Update to plone.restapi 8.16.2 (revert missing_value PR) @sneridagh
- Update all requirements and the reasoning behind them in builds @sneridagh
- Update Plone version in api backend to 5.2.6. Update README and cleanup @fredvd
- Various local development build improvements @rpatterson
- Document CI changelog verifier failure details that mislead contributors
- Document CI changelog verifier failure details that mislead contributors @rpatterson
- Updated italian translation @pnicolli

## 14.0.0-alpha.40 (2021-12-01)

### Bugfix

- In search block, read SearchableText search param, to use it as search text input
  @tiberiuichim
- Fix missing translation in link content type @iRohitSingh
- Fixed drag-and-drop list placeholder issues @reebalazs

## 14.0.0-alpha.39 (2021-11-30)

### Bugfix

- QuerystringWidget more resilient on old schemas @nzambello

## 14.0.0-alpha.38 (2021-11-30)

### Bugfix

- Use subrequest in hero block to not lost locking token. @cekk
- Always add lang attr in html @nzambello
- Fix time widget position on 24h format @nzambello

### Internal

- Remove getNavigation from Login.jsx @iRohitSingh
- Allow listing block to be used in non-content pages (when used in a slot it
  shouldn't crash on add/edit pages) @tiberiuichim
- Fix typo "toolbalWidth" @iRohitSingh

## 14.0.0-alpha.37 (2021-11-26)

### Bugfix

- Fixed object browser selected items number. @giuliaghisini
- Fix action vocabularies call avoiding regex look behind @nzambello

### Internal

- Fix select family widgets stories in storybook @sneridagh

## 14.0.0-alpha.36 (2021-11-25)

### Bugfix

- Fix regression in actions vocabularies calls because the change to use contextual schemas @sneridagh
- Include block schema enhancers (main block schema enhancer + variation schema enhancer) when calculating block default data @tiberiuichim

### Internal

- Fix references to old configuration style in apiExpanders documentation @tiberiuichim
- Add `applySchemaDefaults`, in addition to `applyBlockDefaults`, to allow reuse in object widgets and other advanced scenarios @tiberiuichim

## 14.0.0-alpha.35 (2021-11-24)

### Bugfix

- Fix `isInternalURL` when `settings.internalApiPath` is empty @tiberiuichim
- Fix external link not supported by Navigation component #2853. @ericof
- Get Add/Edit schema contextually #2852 @ericof

### Internal

- Upgrade p.restapi to 8.15.2 @sneridagh

## 14.0.0-alpha.34 (2021-11-20)

### Feature

- Apply form defaults from RenderBlocks and block Edit using a new helper, `applyBlockDefaults` @tiberiuichim
- Now each block config object can declare a schema factory (a function that can produce a schema) and this will be used to derive the default data for the block @tiberiuichim

## 14.0.0-alpha.33 (2021-11-20)

### Bugfix

- Fix downloadableObjects default value @giuliaghisini
- Folder contents table header and breadcrumbs dropdown now appear only from the
  bottom, fixing an issue where the breadcrumb dropdown content was clipped
  by the header area @ichim-david
- Folder contents sort dropdown is now also simple as the other dropdowns
  ensuring we have the same behavior between adjecent dropdown @ichim-david
- Fix documention on block extensions, replace `render` with `template` to match Listing block @tiberiuichim

### Internal

- Upgrade stylelint to v14 (vscode-stylelint requires it now) @sneridagh
- Add several more stories for Storybook @tiberiuichim
- Add 2 new Volto websites by Eau de web for EEA @tiberiuichim

## 14.0.0-alpha.32 (2021-11-09)

### Breaking

- Listing block no longer use `fullobjects` to retrieve backend data. It uses the catalog data instead. @plone/volto-team

### Internal

- Remove bundlesize @tisto
- Upgrade plone.restapi from 8.12.1 -> 8.13.0 @tisto

## 14.0.0-alpha.31 (2021-11-07)

### Feature

- Added LinkMore component and link more in HeroImageLeft block. @giuliaghisini

### Bugfix

- Fix the selection of Maps Block @iRohitSingh
- UniversalLink: handle direct download for content-type File if user is not logged. @giuliaghisini
- Fixed ObjectBrowserWidget when is multiple or maximumSelectionSize is not set @giuliaghisini
- Fix full-width image overlaps the drag handle @iRohitSingh
- Fix move item to top of the folder when clicking on move to top action button @iRohitSingh

### Internal

- Removing the hardcoded default block type from text block @iRohitSingh
- updated Volto sites list @giuliaghisini
- Cleanup dangling virtualenv files that should not be committed @pnicolli
- Improve italian translation @pnicolli

## 14.0.0-alpha.30 (2021-11-07)

### Feature

- Support typescript usage in Volto sites @pnicolli

## 14.0.0-alpha.29 (2021-11-06)

### Bugfix

- Fix reset pagination in searchblock when changing facet filters @tiberiuichim

## 14.0.0-alpha.28 (2021-11-03)

### Feature

- Defaults are observed in block data if `InlineForm` or `BlockDataForm` are used. @sneridagh @tiberiuichim

## 14.0.0-alpha.27 (2021-11-02)

### Breaking

- Use title instead of id as a source of translation in "Variation" field in block enhancers @sneridagh

## 14.0.0-alpha.26 (2021-11-01)

### Feature

- Provide Server-Side Rendering capabilities for blocks with async-based content (such as the listing block). A block needs to provide its own `getAsyncData` implementation, which is similar to an `asyncConnect` wrapper promise. @tiberiuichim @sneridagh

## 14.0.0-alpha.25 (2021-11-01)

### Feature

- FormFieldWrapper accepts now strings and elements for description @nzambello
- Image block:
  - When uploading an image or selecting that from the object browser, Image block will set an empty string as alternative text @nzambello
  - Adds a description to the alt-tag with w3c explaination @nzambello

### Bugfix

- Fix disable mode of `QuerystringWidget` when all criteria are deleted @kreafox

### Internal

- Add RawMaterial website in Volto production sites @nzambello

## 14.0.0-alpha.24 (2021-10-29)

### Feature

- Support Node 16 @timo

### Bugfix

- Prevent ua-parser-js security breach. See: https://github.com/advisories/GHSA-pjwm-rvh2-c87w @thet
- Fix storybook errors in the connected components, api is undefined. Using now a mock of the store instead of the whole thing @sneridagh
- CSS fix on `QueryWidget` to prevent line jumping for clear button when the multi selection widget has multiple items @kreafox

## 14.0.0-alpha.23 (2021-10-21)

### Feature

- Enable to be able to use the internal proxy in production as well @sneridagh

### Bugfix

- Fix loading of cookie on SSR for certain requests, revert slight change in how they are loaded introduced in alpha 16 @sneridagh

## 14.0.0-alpha.22 (2021-10-20)

### Breaking

- Improve mobile navigation menu with a nicer interaction and a fixed overlay with a drawer (customizable via CSSTransitionGroup) animation @sneridagh

### Internal

- Add locales to existing block variations @sneridagh

## 14.0.0-alpha.21 (2021-10-17)

### Feature

- In the search block, allow editors to specify the sort on criteria.
  @tiberiuichim
- Updated Volto production sites list @giuliaghisini

### Bugfix

- Bugfixes to search block. By default search block, when empty, makes a simple
  query to the nav root, to list all content. Fix reading search text from URL.
  Implement a simple compression of URL. Don't count searched text as filter.
  Fix an edge case with showSearchInput in schema. Rename title to Section
  Title in facet column settings. Avoid double calls to querystring endpoint.
  @tiberiuichim
- Use correct shade of black in Plone logo @sneridagh

## 14.0.0-alpha.20 (2021-10-15)

### Breaking

- Revisited, rethought and refactored Seamless mode @sneridagh
  For more information, please read the deploying guide
  https://docs.voltocms.com/deploying/seamless-mode/

and the upgrade guide
https://docs.voltocms.com/upgrade-guide/

### Bugfix

- Fixed SelectWidget: when there was a selected value, the selection was lost when the tab was changed. @giuliaghisini

## 14.0.0-alpha.19 (2021-10-15)

### Feature

- Make VocabularyTermsWidget orderable @ksuess
- Get widget by tagged values @ksuess

## 14.0.0-alpha.18 (2021-10-11)

### Internal

- Re-release last release, since it does not show on NPM @sneridagh

## 14.0.0-alpha.17 (2021-10-11)

### Breaking

- Fix logout action using the backend @logout endpoint, effectively removing the `__ac` cookie. It is recommended to upgrade to the latest p.restapi version to take full advantage of this feature @sneridagh

### Bugfix

- Add spinner on sharing View Button @iRohitSingh

## 14.0.0-alpha.16 (2021-10-10)

### Bugfix

- Yet another attempt at fixing devproxy. Split the devproxy into a separate
  express middleware. Introduce the `DEBUG_HPM` env var to make the devproxy
  verbose @tiberiuichim

## 14.0.0-alpha.15 (2021-10-10)

### Breaking

- Adjusted main `Logo` component styling @sneridagh

For more information, please read the upgrade guide
https://docs.voltocms.com/upgrade-guide/

### Feature

- Add `volto-guillotina` addon to core @sneridagh

### Internal

- Improved developer documentation. Proof read several chapters, most importantly the upgrade guide @ichim-david
- Use Plone logo (Closes #2632) @ericof
- Updated Brazilian Portuguese translations @ericof
- Footer: Point to plone.org instead of plone.com @ericof
- Fix "make start-frontend" @tisto
- Update all the tests infrastructure for the new `volto-guillotina` addon @sneridagh

## 14.0.0-alpha.14 (2021-10-01)

### Bugfix

- Get `blocks` and `blocks_layout` defaults from existing behavior when enabling TTW editable DX Layout @avoinea

### Internal

- Add development dependency on use-trace-update, useful for performance debugging @tiberiuichim
- Upgrade to `@plone/scripts` 1.0.3 @sneridagh

## 14.0.0-alpha.13 (2021-09-30)

### Feature

- Add the new search block @tiberiuichim @kreafox @sneridagh

## 14.0.0-alpha.12 (2021-09-29)

### Bugfix

- Show correct fieldname and not internal field id in Toast error messages on Add/Edit forms @jackahl
- sitemap.xml.gz obeys Plone Search settings @erral

### Internal

- Use plone.volto instead of kitconcept.volto @tisto
- Silence customization errors, they are now behind a `debug` library namespace @sneridagh
- Remove recently introduced `RAZZLE_I18NDEBUGMODE` in favor of a `debug` library namespace @sneridagh

## 14.0.0-alpha.11 (2021-09-25)

### Internal

- Use released @plone/scripts, since the builds are broken if it's a local package @sneridagh

## 14.0.0-alpha.10 (2021-09-25)

### Breaking

- New i18n infrastructure in the new `@plone/scripts` package @sneridagh
- Removed `src/i18n.js` in favor of the above change @sneridagh

### Feature

- Add RAZZLE_I18NDEBUGMODE env var and corresponding i18nDebugMode config setting to enable/disable react-intl error messages. @sneridagh

### Bugfix

- Missing default messages from JSON EN language file @sneridagh

## 14.0.0-alpha.9 (2021-09-21)

### Breaking

- Use the block's title as the source of the translation instead of using the id of the block. See upgrade guide for more information @sneridagh

### Bugfix

- Do not show lead image block when the content type does not have the behavior enabled @sneridagh

## 14.0.0-alpha.8 (2021-09-20)

### Bugfix

- Fix logout action, removing the `__ac` cookie as well, if present. @sneridagh

## 14.0.0-alpha.7 (2021-09-20)

### Feature

- Japanese translation updated @terapyon
- German translations updated @tisto

## 14.0.0-alpha.6 (2021-09-20)

### Bugfix

- Fix SSR on /edit with dev proxy @tiberiuichim

## 14.0.0-alpha.5 (2021-09-20)

### Bugfix

- Fix on form errors in block editor, not changing to metadata tab @sneridagh

## 14.0.0-alpha.4 (2021-09-20)

### Internal

- Bring back the `cypress` folder from the npm ignore files, since the libs in there are required and helpful for projects, remove only the `tests` and `fixtures` @sneridagh

## 14.0.0-alpha.3 (2021-09-20)

### Bugfix

- Fix /edit and /add nonContentRoutes to fix isCmsUi fn @giuliaghisini
- Register the dev api proxy after the express middleware @tiberiuichim

### Internal

- Update to latest p.restapi (8.9.1) @sneridagh
- Remove `workingcopy` from checkouts info for kitconcept.volto @sneridagh
- Remove built workingcopy fixture environment based on local, back to docker based one @sneridagh
- Add `omelette` to the local Plone backend build @sneridagh
- Optimize npm package by adding docs/ cypress/ and tests/ to .npmignore @avoinea

## 14.0.0-alpha.2 (2021-09-14)

### Internal

- Revert: Detect when a user has logged in by means other than JWT, such as ZMI `Basic`
  authentication or the classic HTML Plone `@login` view @rpatterson

## 14.0.0-alpha.1 (2021-09-13)

### Breaking

- Detect when a user has logged in by means other than JWT, such as ZMI `Basic`
  authentication or the classic HTML Plone `@login` view @rpatterson

### Bugfix

- Fix SelectWidget vocabulary load on second component mount @avoinea #2655

## 14.0.0-alpha.0 (2021-09-08)

### Breaking

- Remove compatibility for old configuration (based on imports) system. Migrate your configuration to the new configuration system for your project before upgrading to Volto 14. See https://docs.voltocms.com/upgrade-guide/#volto-configuration-registry @sneridagh
- Content locking is not a breaking change, but it's worth noting that Volto 14 comes with locking support enabled by default. Latest `plone.restapi` versions is required. See https://docs.voltocms.com/upgrade-guide/ for more information

### Feature

- Content locking support for Plone (plone.locking) @avoinea

## 13.15.0 (2021-09-07)

### Feature

- Show item title and item type when hovering over item title and item type icon in folder content view @iFlameing
- Change the batch size of folder content @iFlameing
- Show loading indicator for listing view @iFlameing

### Bugfix

- Validate `required` touched-only fields in Form everywhere @nileshgulia1

### Internal

- Add placeholder to WysiwygWidget @nzambello
- Update italian translations @nzambello
- Get SchemaWidget field factories from backend @avoinea

## 13.14.0 (2021-09-02)

### Feature

- Refactor users and groups controlpanel @nileshgulia1

## 13.13.0 (2021-09-01)

### Feature

- Show version in history view @iFlameing
- Contents shows also array indexes @nzambello

### Bugfix

- Fix SearchWidget required `pathname` @avoinea #2645
- Fix for Contents tag modal @nzambello
- Cut/Copy blocks: fixed cut/copy unselected blocks. @giuliaghisini
- Properly style QueryWidget when used standalone, outside of QuerystringWidget @kreafox
- Add location.search as criteria in `ScrollToTop` component @kreafox
- Scroll to top only if the location pathname changes @kreafox

### Internal

- Disabled all the other configuration options when user did not choose any criteria in listing block @iFlameing
- Updated Brazilian Portuguese translations @ericof
- Footer: Point to plone.org instead of plone.com @ericof
- Array and token widget available as named widget @nzambello

## 13.12.0 (2021-08-20)

### Feature

- Multilingual routing was added for sitemap, search, contact-form, change-password, register and password-reset @ionlizarazu
- Opening the search input in the object browser, it will get the focus @nzambello

### Bugfix

- Fix ObjectBrowserNav items key @nzambello
- Fix ObjectBrowserNav aria label: id => title @nzambello
- Fix missing code in `ArrayWidget` from refactored `SelectWidget` @sneridagh

## 13.11.0 (2021-08-18)

### Feature

- Add select utils `normalizerValue`, add state to the basic select field forcing it to be fully controlled @sneridagh

### Bugfix

- Improve consistency of `TokenWidget`'s use of the choice labels as "values" instead of internal uids assigned by `react-select`. @tiberiuichim
- Solve glitch in async loading options in `AsyncSelect` components @sneridagh

### Internal

- Add tests for `Select` component, document the use cases propely @sneridagh
- Upgrade `AsyncSelect` to a version compatible with `react-select` v4 @sneridagh
- Upgrade to latest `react-select` @sneridagh

## 13.10.0 (2021-08-18)

### Feature

- Increase clickable area of right-arrow in objectBrowser @iFlameing
- Prevent form submit when clicking on BlockChooserButton @giuliaghisini
- Make selectedItems Filter work in Contents folder @nileshgulia1

### Bugfix

- Fix SearchWidget search by path @giuliaghisini

## 13.9.0 (2021-08-18)

### Feature

- Removed unnecessary set-cookies for the removal of the authentication cookie when the user is not logged in @mamico
- Add additional classnames for the field wrappers and the fieldsets in forms, this helps to be more addressable in CSS if required @sneridagh

### Bugfix

- Add title/tooltip on Toolbar buttons @avoinea #1384
- Slight CSS fix on `ObjectWidget` for supporting long add element button messages @sneridagh
- Fix the babel view cancel button redirect @iFlameing
- Show toast error when trying to delete item and it's not permitted @danielamormocea

## 13.8.3 (2021-08-16)

### Bugfix

- Prevent form submit when clicking on BlockChooserButton @giuliaghisini
- Add missing `publicURL` to the list of `window.env` serialized variables coming from the hosts configuration to complete the support for seamless mode @sneridagh

## 13.8.2 (2021-07-20)

### Bugfix

- Improve `URLWidget` component, so it uses `flattenToURL` for the value @sneridagh

## 13.8.1 (2021-07-16)

### Bugfix

- Missing prop `properties` passed down required for #2579 to work properly @sneridagh

## 13.8.0 (2021-07-14)

### Feature

- A new component was added, `BlockChooserButton`, it encapsulate the logic of show/hiding the `BlockChooser` @tiberiuichim
- Overload `required` property for blocks config, it supports a function as value taken `properties` (current object data) and `block` (the block being evaluated in `BlockChooser`). The purpose is to enable more control over the available blocks in the Blocks chooser. @sneridagh

### Bugfix

- Add fallback to the "image" field in Image Gallery if the listingPreviewImageField defined in the project is not available on an object @jackahl

## 13.7.0 (2021-07-12)

### Feature

- VocabularyTermsWidget option with translations for config.settings.supportedLanguages @ksuess

### Bugfix

- Fix InlineForm's understanding of missing default values @rexalex
- Guard in `isInternalURL` to catch non-string values @sneridagh

### Internal

- Update `browserlist` DB @sneridagh
- Install `luxon` explicitly to fix `rrule` package flickering deps (yarn problem) @sneridagh
- Add a11y cypress test for table block @ThomasKindermann
- Add Cypress test for Link content type @tisto
- Upgrade plone.restapi to 8.4.1 in the dev buildout @tisto

## 13.6.0 (2021-07-03)

### Feature

- Add VocabularyTermsWidget and map to field with widget attribute set to 'vocabularyterms'. @ksuess

### Bugfix

- added "Complementary" landmark-role to skiplink-container for a11y @ThomasKindermann
- changed breadcrumb link text-color slightly for a11y color contrast @ThomasKindermann
- changed table headline text color to black for a11y @ThomasKindermann

### Internal

- Updated Brazilian Portuguese translations @ericof

## 13.5.0 (2021-06-30)

### Feature

- Add og tags for social sharing @giuliaghisini @nzambello
- Add interface for plone seo extensions to use values added by them as metadata @jackahl

### Internal

- Upgrade to Storybook 6.3, refresh deps version for babel @sneridagh

## 13.4.0 (2021-06-29)

### Feature

- Working copy support for Plone (plone.app.iterate) @sneridagh

## 13.3.1 (2021-06-29)

### Internal

- Remove locales .json files pushed again by mistake, now they are no longer needed to be in the repo, since they are generated at runtime, and included in the released versions @sneridagh

## 13.3.0 (2021-06-29)

### Feature

- Allowing user to paste url in search box in objectBrowser @iFlameing
- Allowing user to click on the breadcrumbs of objectBrowser @iFlameing
- `Navigation` and `Breadcrumbs` are `apiExpanders` aware and run the action depending on them @sneridagh

### Bugfix

- Fixed docs for config.settings.externalRoutes @giuliaghisini
- Fix `Pluggable` in the use case that a `Plug` is empty @sneridagh
- Fix `Login` component navigation for `INavigationRoot` structures @sneridagh
- Hyphenation block chooser labels (no html changes) @ksuess

### Internal

- Bumps prismjs from 1.23.0 to 1.24.0. @timo

## 13.2.2 (2021-06-18)

### Bugfix

- Avoid debugging error in toolbar @tiberiuichim
- Fix the bug related to specific versioning view @iFlameing
- Fix blocks-listing Cypress test @giuliaghisini
- Fix the translation of header in babel view @iFlameing
- Fix German translations for leadimage and listing block @timo
- Show toast success message when adding a new local role @iFlameing
- Bump postcss from 7.0.29 to 7.0.36 @timo
- Complete Spanish translation @erral
- Complete German translation @timo

## 13.2.1 (2021-06-14)

### Bugfix

- Changed 'batch_size' attribute in 'b_size' in querystring widget. @giuliaghisini

### Internal

- Upgrade generator deps @sneridagh

## 13.2.0 (2021-06-12)

### Feature

- Allow passing a schemaEnhancer to QuerystringWidget @tiberiuichim
- Add internal URL blacklist to avoid render custom routes in Volto @nzambello
- In listing blocks, scroll to start of listing block instead page start @giuliaghisini

### Bugfix

- Fix addBreaklinesInline when string ends with new line @giuliaghisini
- Changed 'batch_size' attribute in 'b_size' in querystring widget. @giuliaghisini
- Properly respect batching and result limits in listing block @tiberiuichim
- Changed 'batch_size' attribute in 'b_size' in querystring widget. @giuliaghisini
- Properly respect batching and result limits in listing block @tiberiuichim
- Improve folder_contents workflow state (#2017) @avoinea
- Making placeholder image of video block to take 100% width when it is right or left aligned @iFlameing
- Showing clear icon when title is too long in objectbrowser selected items in multiple mode @iFlameing
- Use querystring prop in ListingBody @giuliaghisini
- Set default value selected for variation in listing block @giuliaghisini

### Internal

- Add [Volta](https://volta.sh) support @nzambello
- Various minor `Makefile` cleanup @rpatterson
- Improve error handling in UniversalLink @nzambello

## 13.1.2 (2021-05-26)

### Internal

- Make the `AddLinkForm` component generic, to allow reuse in volto-slate @tiberiuichim
- Adding hover effect on ObjectBrowserNav icon @iFlameing

## 13.1.1 (2021-05-25)

### Bugfix

- Second try to fix images in dev mode when api path is present (e.g. using the Robot server in Cypress tests) @sneridagh

## 13.1.0 (2021-05-24)

### Feature

- enabled ability to set 'extractScripts' for error pages @giuliaghisini

### Bugfix

- Modify Default and Summary templates to render the LinkMore @ionlizarazu
- Revert #2472, this broke normal development mode images @sneridagh

## 13.0.2 (2021-05-22)

### Bugfix

- Apply the `schemaEnhancer` from the main block even if no variations are found @sneridagh

### Internal

## 13.0.1 (2021-05-18)

### Bugfix

- Backwards compatibility for existing listing blocks with templates @sneridagh

## 13.0.0 (2021-05-18)

### Breaking

- Seamless mode by default in development. Added `Host` header support for production
  deployments, so no `RAZZLE_API_PATH` is required in production builds anymore if the
  header is present. Not an strictly breaking change, but it's a default behavior change
  worth to notice on its own. No change required in your deployments if you suply
  currently `RAZZLE_API_PATH` in build time. See documentation for more information.
  @sneridagh
- Deprecate Node 10 since it's out of LTS since April 30th, 2021 @sneridagh
- Remove the "inverted" option in Table Block since it was useless with the current CSS
  set. Better naming of options and labels in table block (English). Updating the i18n messages for the used translations is advisable, but not required. @iFlameing
- Get rid of the font icons in the control panels overview @sneridagh
- Refactored `src/components/manage/Widgets/QuerystringWidget` using `ObjectWidget` and schemas @sneridagh
- Refactored `Listing` block using the new `src/components/manage/Widgets/QuerystringWidget`. Introducing a new `showLinkMore` block option opt-in for the additional feature instead of always-in. Deprecated `ListingSidebar` and `src/components/manage/Blocks/Listing/QuerystringWidget` in favor of the new `src/components/manage/Widgets/QuerystringWidget` @sneridagh

For a more information, please read the upgrade guide
https://docs.voltocms.com/upgrade-guide/

### Feature

- Compile i18n json locales only at build time on the fly and at release time @sneridagh
- Change login form fixing accessibility issues @nzambello

### Bugfix

- Fix the Listing block with criteria to render correctly on a non-multilingual homepage. @ionlizarazu
- Fix selection of previous block when deleting a block @tiberiuichim
- Disable `Select` components family to lazy load on SSR, since it's breaking and the fix is quite obscure. They are not valuable on SSR responses anyway. @sneridagh
- Fix leftover from the multilingual fix for composed language names @sneridagh @ericof
- Translate 'All' label in Contents view pagination. @giuliaghisini
- Replace `langmap` dependency with internal code that supports composite language names @sneridagh @ericof
- RenderBlocks: Blocks like the listing block need a path. @ksuess
- Normalize language to get the correct filename in lazy imports for composite language names @sneridagh @ericof
- Checkbox not using `null` as false @sneridagh
- Use params prop in api middleware @giuliaghisini
- Fix PORT env var handling, if you have set the PORT in build time, the setting was
  removed back to defaults, now the build time setting is kept (unsetting in build time
  and set it in runtime is now the recommended setup) @sneridagh
- Fix sort_order restapi call, works on action for existing listing blocks
  and in ListingData saving correctly new ones @nzambello
- Fix `contextURL` in `ObjectBrowser` for special (add/edit) views using `getBaseUrl` @sneridagh

### Internal

- Full real zero configuration achievement by turning the stock default
  `RAZZLE_PUBLIC_DIR` into a relative path, so we can enable truly movable builds
  @sneridagh
- Upgrade Cypress to latest @sneridagh
- Remove surge since it's not used anymore @sneridagh
- Upgrade `react-redux` and friends @sneridagh
- Upgrade `yarnhook` and `yarn-deduplicate` @sneridagh
- Add Listing block test for root path @ionlizarazu
- Only log changes to po (`poToJson`) if running as a script @sneridagh
- Remove json locales from the repo to avoid merge conflicts @sneridagh
- All the `Select` components family in core are loaded through `Loadables` helper @sneridagh
- Updated Brazilian Portuguese translations @ericof
- Improve Github Actions names, separate the code analysis from the main core @sneridagh

## 13.0.0-alpha.10 (2021-05-16)

### Bugfix

- Fix the Listing block with criteria to render correctly on a non-multilingual homepage. @ionlizarazu
- Fix selection of previous block when deleting a block @tiberiuichim

### Internal

- Upgrade Cypress to latest @sneridagh
- Remove surge since it's not used anymore @sneridagh
- Upgrade `react-redux` and friends @sneridagh
- Upgrade `yarnhook` and `yarn-deduplicate` @sneridagh
- Add Listing block test for root path @ionlizarazu
- Only log changes to po (`poToJson`) if running as a script @sneridagh

## 13.0.0-alpha.9 (2021-05-13)

### Feature

- Compile i18n json locales only at build time on the fly and at release time @sneridagh

### Internal

- Remove json locales from the repo to avoid merge conflicts @sneridagh

## 13.0.0-alpha.8 (2021-05-12)

### Bugfix

- Disable `Select` components family to lazy load on SSR, since it's breaking and the fix is quite obscure. They are not valuable on SSR responses anyway. @sneridagh

### Internal

- All the `Select` components family in core are loaded through `Loadables` helper @sneridagh

## 13.0.0-alpha.7 (2021-05-11)

### Bugfix

- Fix leftover from the multilingual fix for composed language names @sneridagh @ericof

### Internal

- Updated Brazilian Portuguese translations @ericof

## 13.0.0-alpha.6 (2021-05-11)

### Bugfix

- Translate 'All' label in Contents view pagination. @giuliaghisini
- Replace langmap dependency with internal code that supports composite language names @sneridagh @ericof

## 13.0.0-alpha.5 (2021-05-10)

### Bugfix

- RenderBlocks: Blocks like the listing block need a path. @ksuess
- Normalize language to get the correct filename in lazy imports for composite language names @sneridagh @ericof

### Internal

- Updated Brazilian Portuguese translations @ericof

## 13.0.0-alpha.4 (2021-05-07)

### Breaking

- Refactored `src/components/manage/Widgets/QuerystringWidget` using `ObjectWidget` and schemas @sneridagh
- Refactored `Listing` block using the new `src/components/manage/Widgets/QuerystringWidget`. Introducing a new `showLinkMore` block option opt-in for the additional feature instead of always-in. Deprecated `ListingSidebar` and `src/components/manage/Blocks/Listing/QuerystringWidget` in favor of the new `src/components/manage/Widgets/QuerystringWidget` @sneridagh

For a more information, please read the upgrade guide
https://docs.voltocms.com/upgrade-guide/

### Bugfix

- Checkbox not using `null` as false @sneridagh

## 13.0.0-alpha.3 (2021-05-06)

### Bugfix

- Use params prop in api middleware @giuliaghisini

- Fix PORT env var handling, if you have set the PORT in build time, the setting was
  removed back to defaults, now the build time setting is kept (unsetting in build time
  and set it in runtime is now the recommended setup) @sneridagh

## 13.0.0-alpha.2 (2021-05-05)

### Bugfix

- Fix sort_order restapi call, works on action for existing listing blocks
  and in ListingData saving correctly new ones @nzambello

### Internal

- Updated Brazilian Portuguese translations @ericof

## 13.0.0-alpha.1 (2021-05-03)

### Internal

- Full real zero configuration achievement by turning the stock default
  `RAZZLE_PUBLIC_DIR` into a relative path, so we can enable truly movable builds
  @sneridagh

## 13.0.0-alpha.0 (2021-05-03)

### Breaking

- Seamless mode by default. Added `Host` header support for deployments, so no
  `RAZZLE_API_PATH` is required in production builds anymore if the header is present.
  Not an strictly breaking change, but it's a default behavior change worth to notice on
  its own. No change required in your deployments if you suply currently
  `RAZZLE_API_PATH` in build time. See documentation for more information. @sneridagh
- Deprecate Node 10 since it's out of LTS since April 30th, 2021 @sneridagh
- Remove the "inverted" option in Table Block since it was useless with the current CSS
  set. Better naming of options and labels in table block (English). Updating the i18n messages for the used translations is advisable, but not required. @iFlameing
- Get rid of the font icons in the control panels overview @sneridagh

For a complete list of actions to follow, please read the upgrade guide
https://docs.voltocms.com/upgrade-guide/

### Feature

- Change login form fixing accessibility issues @nzambello

### Internal

- Improve Github Actions names, separate the code analysis from the main core @sneridagh

## 12.14.0 (2021-05-03)

### Feature

- Provide api for block extensions. See `/blocks/extensions` in documentation @tiberiuichim

### Bugfix

- In BlockDataForm, always clone schema before applying enhancers @tiberiuichim
- In BlockDataForm, don't add the variations field multiple times @tiberiuichim

## 12.13.0 (2021-04-30)

### Feature

- Making objectBrowserWidget context aware @iFlameing

### Bugfix

- Adding `flattenToAppURL` in Link component @iFlameing

- Disable click event of the outside the engine click detection, since it leads to bad
  behavior for custom and library elements that try to mount things attaching them in
  the Body or outside the detected container @sneridagh

## 12.12.0 (2021-04-29)

### Feature

- Translations german: Login/Register @ksuess

### Bugfix

- Fix image gallery in listing block for contained (non-query based) images @sneridagh

## 12.11.0 (2021-04-28)

### Feature

- Implemented Babel view, to compare translated items in add and edit mode. @giuliaghisini
- as in Plone, hide controlpanel for users that are no 'Manager' or 'Site Administrator'. @giuliaghisini
- Improve the blocks engine by adding a detector for clicking outside in the `BlocksForm` @sneridagh
- Include a pluggable architecture for pluggable render-time insertions (similar to <Portal>) @tiberiuichim
- Add parseDateTime helper from DatetimeWidget to handle timezones @nzambello

### Bugfix

- Include selected block in multiselections @sneridagh
- Correct the selected values rendering at isMulti SelectWidget @ionlizarazu

### Internal

- Implement Github actions workflow to deploy the documentation to the Plone Foundation server @ericof
- Pin `immutable` to an updated version that does not produce continuous deprecation notices in console on every change @sneridagh
- Print console.error in SSR if not an ignored error code @nzambello
- Fetch addons with https using mrs-developer @nzambello
- Fix sitemap URL generation @nzambello

## 12.10.1 (2021-04-14)

### Bugfix

- Better error handling code in SSR when an error occurs in the code @ksuess @sneridagh

## 12.10.0 (2021-04-14)

### Feature

- Add support in FileWidget for raw file data in base64 (control panels, not really NamedFile fields) @sneridagh

### Bugfix

- ObjectListWidget: edit mode: expand last added item, not first of list. @ksuess
- Improve error handling in SSR when an error occurs in the code @sneridagh

### Internal

- Ignore files in addons when building i18n messages in the i18n script, since it's useless (they should be done in the addon itself) and lead to errors when parsing also internal `node_modules` and other utility files @sneridagh

## 12.9.0 (2021-04-10)

### Bugfix

- Avoid double calling asyncPropsExtenders @ksuess @tiberiuichim

### Internal

- Fix server when ECONNRESET is received from the backend @sneridagh
- Remove all appearences of `UNSAFE_componentWillMount` since it loads also on the SSR calls too @sneridagh

## 12.8.0 (2021-04-08)

### Feature

- Add configurable api expanders @csenger @nileshgulia1 @tiberiuichim @sneridagh
- In Text block, keep text selection on focus, and move focus to end of text if there's no selection @giuliaghisini

### Bugfix

- Fix `fieldset` instead of `fieldSet` in ObjectWidget component @sneridagh

## 12.7.0 (2021-04-07)

### Feature

- Use `onInsertBlock` callback when adding new blocks if available, otherwise fallback to `onMutateBlock` refs #2330 @avoinea

### Bugfix

- fix universal link @nileshgulia1s
- fixed recurrence widget when weekly recurrence is selected and event start date is on sunday. @giuliaghisini
- Fix default value for checkbox widget @alexbueckig
- Fix for forms in content types, the fieldset was not being passed over to the field. This affected form generation ids and labels. @sneridagh
- Add a bit of a11y love to the `ObjectListWidget` @sneridagh
- fix universal link when no item content obj passed @nileshgulia1

### Internal

- Add Blocks helpers docs and tests @avoinea

## 12.6.1 (2021-04-06)

### Bugfix

- Remove duplicated wrapper on block edit form @sneridagh
- Fix small catched up issues in tests @sneridagh

## 12.6.0 (2021-04-05)

### Feature

- Add ObjectWidget and ObjectListWidget @sneridagh
- Add `BlockForm` component, variations and schemaExtender aware @sneridagh
- Improvements to the `InlineForm` @sneridagh

### Bugfix

- Remove InlineForm default focus on first input @avoinea

### Internal

- Add Storybook to the main docs (docs.voltocms.com/storybook) build @sneridagh

## 12.5.0 (2021-03-31)

### Feature

- New setting, `config.settings.showTags` to be able to configure tags visibility on default View @avoinea

### Bugfix

### Internal

- Add toPublicURL helper @nzambello
- Don't show empty groups in BlockChooser @tiberiuichim
- Fix Text Block placeholder regression refs #2322 @avoinea

### Internal

- BlocksForm and RenderBlocks now allow a `blocksConfig` configuration object as a prop @tiberiuichim
- Updated italian translations @nzambello

## 12.4.2 (2021-03-29)

### Bugfix

- Re-add formTitle, formDescription, metadata to BlocksForm @avoinea

## 12.4.1 (2021-03-29)

### Bugfix

- Fixed InlineForm boolean false value @razvanMiu
- Fix warning message in console, move open/close detection to the aside itself @sneridagh
- Revert SidebarPortal min-height @avoinea
- Add proper proptype in `SidebarPopup` @sneridagh

### Internal

- Update plone/volto Docker image to use latest yo generator and support ADDONS env @avoinea
- Add `docker-compose.yml` to the repo for quick demoing @sneridagh
- Fixed babel config when loading addons (in testing mode) @sneridagh

## 12.4.0 (2021-03-25)

### Feature

- Improved comments @rexalex @avoinea
- Added SidebarPopup component for extra sidebar handling @avoinea
- Use SidebarPopup component in place of CSS transition sidebar @nileshgulia1

### Bugfix

- Fixed multiSelected propType and BlocksForm multiSelected.includes @avoinea
- Fixed italian translations for block `Maps` @giuliaghisini
- Fixed SidebarPortal min-height @avoinea
- Fixed CheckboxWidget state @razvanMiu

### Internal

- Upgrade API to Plone 5.2.4 and p.restapi 7.1.0 @sneridagh
- Reorganization of the Cypress tests, now they live in `cypress/tests` @sneridagh
- Splitted Cypress tests into `core` tests and `guillotina` ones for better overall handling @sneridagh

### Docs

- Update internal proxy docs @nzambello

## 12.3.0 (2021-03-18)

### Feature

- Improve `ObjectBrowserWidget` adding a manual input field and allow external URLs. Add feature to paste internal URLs and convert them to selected objects. Added the `allowExternals` prop in order to allow this behavior (opt-in).

### Bugfix

- Fix storybook initial config registry setup @sneridagh
- Search page now follows Plone's ISearchSchema settings @tiberiuichim
- Improve `ContextNavigation` component, adding the level you are in each iteration @sneridagh

### Internal

- Add testing add-on for enable special testing use cases and configuration options @sneridagh
- Add `RAZZLE_TESTING_ADDONS` environment variable for adding addons for testing purposes @sneridagh
- Add "Humboldt Labor" to show cases.
- Updated "Volto in Production" list @alecghica

### Docs

- Explicitly mention `src/config` in the "Internal proxy to API" documentation @pigeonflight

## 12.2.0 (2021-03-03)

### Feature

- Adds skiplinks @nzambello
- Fix some semantic tags as nav @nzambello
- Allow addons to specify their own dependencies in their package.json `addons` key, just like the regular Volto projects. This means that it's no longer required to list all possible addons in the Volto project and they can be bootstrapped as being part of a dependency @tiberiuichim
- insert a dimmer with the loading message in the form when the status changes in the content folder. @martina.bustacchini

### Bugfix

- Enable draftjs links to open in target blank if is external url. @giuliaghisini

### Internal

- Use correct status code for static files error handling @nzambello
- Remove dangling `.replaces(...` for the apiPath and use flattenToAppURL instead @sneridagh

## 12.1.2 (2021-02-28)

### Bugfix

- Fix addon reducers registration @tiberiuichim

## 12.1.1 (2021-02-26)

### Bugfix

- Import asyncConnected actions directly from actions module, the resolution order is different in projects @tiberiuichim @avoinea

## 12.1.0 (2021-02-24)

**This is a brown bag release and should not be used, upgrade to Volto 12.1.1 instead.**

### Feature

- A new setting, `config.settings.storeExtenders` which allows customization of used Redux middleware @tiberiuichim
- Introduce `config.settings.asyncPropsExtenders` which allows customizing, per route, the `asyncConnected` actions @tiberiuichim @sneridagh

### Bugfix

- Adapt to BlocksForm in Blocks Engine @nileshgulia1
- a11y improvements in `ObjectBrowser` and `BlockChooser` @sneridagh
- Fix UniversalLink for download link. @giuliaghisini

### Internal

- Fork redux-connect code in `src/helpers/AsyncConnect`, to allow mixing in config-based asyncConnects. Provide a webpack alias that overloads the redux-connect imports. @tiberiuichim

### Docs

- Update wording @svx

## 12.0.0 (2021-02-20)

### Breaking

- Introduction of the new Volto Configuration Registry @sneridagh @tiberiuichim
  For more information about this breaking change: https://docs.voltocms.com/upgrade-guide/#upgrading-to-volto-12xx

### Feature

- New breadcrumbs `INavigationRoot` aware for the _Home_ icon. This allows inner subsites navigation and better support for multilingual sites. @sneridagh

### Internal

- Upgrade plone.restapi to 7.0.0 and Plone to 5.2.3 @sneridagh

## 12.0.0-alpha.0 (2021-02-17)

### Breaking

- Introduction of the new Volto Configuration Registry @sneridagh @tiberiuichim
  For more information about this breaking change: https://docs.voltocms.com/upgrade-guide/#upgrading-to-volto-12xx

## 11.1.0 (2021-02-08)

### Feature

- Add `preloadLazyLibs` and `settings.lazyBundles` to allow preloading bundles of lazy libraries @tiberiuichim @silviubogan
- Added onChangeFormData prop to Form component @giuliaghisini
- Internationalization story for add-ons @sneridagh
- robots.txt from plone as fallback (if /public/robots.txt not exists and .env VOLTO_ROBOTSTXT variable not exists.) @giuliaghisini
- UniversalLink and ConditionalLink accepts also an item to link to. If item is of @type Link, a direct link to remote url is generated if user is not logged. @giuliaghisini

### Bugfix

- temporarly removed linkDetectionPlugin for draftjs (for some conflicts with AnchorPlugin) @giuliaghisini
- German translation: aria-label of '/contents' button : "Inhalte" not "Inhaltsverzeichnis" @ksuess
- fix view links and others styles of entities on editing Text Block. @giuliaghisini
- Make sidebar-collapsed visible on small mobile. @giuliaghisini
- Fix regresion on the imagesizes styling due to the removal of the id in 11 @sneridagh

### Internal

- Update docs: configuration of routes and addonRoutes @ksuess

## 11.0.0 (2021-01-29)

### Breaking

- [circular deps] Move `AlignBlock` component to its rightful place @sneridagh
- Removing id from FormFieldWrapper @iFlameing
- Change default Listing Template to include only Text and renamed the old default Template to Summary Template @jackahl

### Feature

- Add `ContextNavigation` component, it can fetch the `@contextnavigation` plone.restapi
  endpoint and display a navigation portlet, similar to Plone's classic
  navigation portlet.
- added linkDetectionPlugin plugin to draftjs to automatically create links for urls and mails when editing text. @giuliaghisini
- An initial Storybook setup. Start it with `yarn storybook`. Feel free to contribute more stories! @sneridagh
- Add storybook Wrapper utility component. Add ContactForm initial story @tiberiuichim
- make and load configurable reducers in the client `window.__data`, decreasing the html size @nileshgulia1 @tiberiuichim
- Custom group component for selectStyling @nileshgulia1
- Add new components: RenderBlocks, BlocksForm, DragDropList and EditBlockWrapper @tiberiuichim
- Add `noValueOption` prop to `SelectWidget` so you can opt-out from the "no-value" option so the choices are a closed list @sneridagh
- Provide `injectLazyLibs()` wrapper and `settings.loadables` config to deal with loadable libraries @tiberiuichim

### Bugfix

- Better handling of a condition in the new breadcrumbs @sneridagh

### Internal

- Upgrade react-select to 4.0.2 @sneridagh
- Upgrade react ecosystem to 13.14.0 @sneridagh
- Add shouldComponentUpdate to blocks @nileshgulia1
- Update old entry in upgrade guide @tiberiuichim
- Add `@testing-library/cypress` as a dep @sneridagh
- Fix an internal link in documentation @tiberiuichim

## 10.10.0 (2021-01-22)

### Feature

- Simple optional critical-CSS inclusion feature (without the actual building of
  the critical CSS) @silviubogan @tiberiuichim @nileshgulia1
- added support for allowedBlocks and showRestricted for BlockChooser in Form @giuliaghisini
- added objectBrowser to UrlWidget, and attached UrlWidget to remoteUrl field of ContentType Link @giuliaghisini
- managed tel link in UrlWidget and draftjs @giuliaghisini
- added support for allowedBlocks and showRestricted for BlockChooser in Form @giuliaghisini
- Improvements in InlineForm @nileshgulia1
- Improved form validation. Tested required fields when field is array or richtext @giuliaghisini

### Bugfix

- Fix 'All' button batch size in Contents @nzambello
- Fixed field type for 'from' field in ContactForm @giuliaghisini
- handle SelectWidget null value and isMulti(#1915) &(1878) @nileshgulia1
- Fix typo in ita locales @nzambello
- Wrap objectBrowserWidget with FormFieldWrapper @nileshgulia1
- Added preventDefault and stopPropagation for toolbar buttons of Table block. @giuliaghisini
- Fix `Contents` breadcrumbs for multilingual sites @sneridagh

### Internal

- Add support for `nav_title` in breadcrumbs and navigation @sneridagh
- Add `settings.serverConfig` in the settings object of `~/config`. Add another module, `config/server.js` which is conditionally imported if `__SERVER__`. This module will host settings that are only relevant to the server. Being conditionally imported means that the code is safe to require server-only nodejs packages. @tiberiuichim
- Update browserlist and caniuse-lite @sneridagh
- Document deprecation of `@plone/create-volto-app` @sneridagh @nileshgulia1
- Adding classname in TextWidget and ObjectBrowserBody so that we can target those element in tests. @iFlameing
- Add support for `nav_title` in breadcrumbs and navigation @sneridagh

## 10.9.2 (2021-01-15)

### Bugfix

- Make a cypress test more resilient to platform differences @tiberiuichim
- Fix regression introduced by improve CSS in the inner toolbar for the image block to support narrower width (like for using it inside grid blocks) @sneridagh
- Avoid a bug in cypress tests caused by multi-block copy/paste @tiberiuichim

### Internal

- i18n for a literal in the table block @sneridagh

## 10.9.1 (2021-01-14)

### Bugfix

- Fix regression introduced by improve CSS in the inner toolbar for the image block to support narrower width (like for using it inside grid blocks) @sneridagh

## 10.9.0 (2021-01-14)

### Feature

- Enhance `BlockChooser` by adding support for `allowedBlocks` and `showRestricted` @avoinea @sneridagh

### Bugfix

- Better handling of @@images pipeline errors @tiberiuichim
- Fix `More` menu when using with Plone 4 backend / history action is undefined (#2120) @avoinea
- Fix `/sharing` page when using with Guillotina (#2122) @avoinea
- Improve CSS in the inner toolbar for the image block to support narrower width (like for using it inside grid blocks) @sneridagh

### Internal

- Move express middleware routes (sitemap, download, images and robotstxt) out of server.jsx into their own `express-middleware/*.js` modules. All express middleware now has access to the redux store, api middleware and an errorHandler, available under `req.app.locals` @tiberiuichim

## 10.8.0 (2021-01-11)

### Feature

- Add proper icons to the table block @sneridagh

### Internal

- Add `packages` directory to the `modulePathIgnorePatterns` for the jest tests @sneridagh
- Add `packages` directory in npmignore @sneridagh

## 10.7.0 (2021-01-05)

### Feature

- Lazy load image in blocks Image and HeroImage @mamico

### Bugfix

- Fix redirection for Link objects. @cekk
- Fix import order in server.jsx. @cekk @tiberiuichim
- Make sentry config more resilient to edge cases (SPA, storybook) @sneridagh
- Handle errors on file and image download (#2098) @cekk
- Remove test dependant on the year in `Copyright` footer section @sneridagh
- Increase maxResponseSize for superagent calls. Now is 500mb (#2098) @cekk

### Internal

- Translations german: Unauthorized, Login/Register @ksuess
- Removing id from FormFieldWrapper @iFlameing

## 10.6.1 (2020-12-21)

### Bugfix

- Better API helper end request handling, since the existing one was causing problems and rendered the SSR server unusable in case of the request was rejected @sneridagh

### Internal

- Add a paragraph on dealing with CORS errors in Deploying doc page @tiberiuichim
- Remove useless RobotFramework related packages, keep only the minimum required ones @sneridagh
- Updated italian translations @nzambello

## 10.6.0 (2020-12-18)

### Feature

- Allow setting a custom robots.txt from environment with the `VOLTO_ROBOTSTXT` environment variable @tiberiuichim

### Bugfix

- Replace `__SERVER__` occurrence from table `Edit` component @sneridagh

## 10.5.0 (2020-12-17)

### Feature

- Adding `All` button to folder content @iFlameing

### Bugfix

- Fix "is client" check for SidebarPortal @tiberiuichim @sneridagh

## 10.4.3 (2020-12-15)

### Internal

- Bring back `App` to `components/index.js` for now, since it's breaking the projects
  where it gets referenced from `routes.js`. @sneridagh

## 10.4.2 (2020-12-15)

**This is a brown bag release and should not be used, upgrade to Volto 10.4.3 instead.**

### Bugfix

- Fix numeric widget console warnings regarding flex styling refs #2059 @ichim-david
- Fix numeric widget crash once we click inside it refs #2059 @ichim-david

### Internal

- Fix some key points to improve the circular imports problem @sneridagh

  - `App` and `View` components are meant to be used only by Volto internals, so it's no
    point into having them exported in `components/index.js` that facilitated a path for
    circular imports.
  - `withObjectBrowser` and friends also are prone to facilitate a path for having
    circular imports, so we are using there only absolute imports.
  - All these changes are non-breaking and non-intrusive.

## 10.4.1 (2020-12-12)

### Bugfix

- Make sure that prism is loaded before rendering HTML block @tiberiuichim

## 10.4.0 (2020-12-11)

### Feature

- Add ability to filter the attributes that are saved in the ObjectBrowserWidget @sneridagh
- Add `object_browser` as widget @sneridagh

### Bugfix

- Adding video thumbnail for the .mp4 extension @iFlameing.

### Internal

- Added new in productions sites to README @terapyon

## 10.3.0 (2020-12-04)

### Feature

- added search depth in listing and updated it locales @giuliaghisini
- Add emailSend action @nzambello
- lazy load react-dropzone @nileshgulia1

### Bugfix

- Fix addons loader name generation on Windows @tiberiuichim
- For python3.9 compatibility, install wheel package in build-backend targets @tiberiuichim

### Internal

- Tweak Cypress command `waitForResourceToLoad` to timeout after 50 tries. @tiberiuichim

## 10.2.0 (2020-12-04)

### Feature

- Generate language file of added missing German translations by @tisto. @ksuess

### Bugfix

- Fix regression in the `getContent` action with the expandable missing @sneridagh

## 10.1.0 (2020-11-30)

### Feature

- Add missing German translations @tisto

## 10.0.0 (2020-11-30)

### Feature

- Provide operations on multiple-selected blocks: delete, cut/copy and paste. You can trigger the "multiselected blocks" by holding the shift key and clicking on another block. You can add/remove blocks to the selection with the Control key. Holding Control when you click on the Paste button doesn't clear the clipboard, so you can paste multiple times. The blocks clipboard uses the browser's local storage to synchronize between tabs. @tiberiuichim
- Allow reducers to be persisted using localstorage @tiberiuichim

### Breaking

- Removal of the Razzle patch that was introduced in 9.0.0 @sneridagh
  See https://docs.voltocms.com/upgrade-guide/ for more details.
- Fetched content with `getContent` no longer includes fullobjects by default @tiberiuichim

### Bugfix

- Fix link to login in the Unauthorised component @sneridagh

### Internal

- Add details on how to run Cypress integration tests @tiberiuichim
- Upgrade `@testing-library/react` to 11.2.2. Add `jest-environment-jsdom-sixteen as upgraded jsdom implementation @tiberiuichim
- Split some small prismjs related files (used in HTML block) in separate chunks @tiberiuichim
- Remove dangling analyzer plugin @sneridagh
- Support for Guillotina 6 @bloodbare @sneridagh
- Update Cypress to version 5.6.0 @sneridagh
- Terse `react-intl` errors in console during development turning them into warnings @sneridagh

## 9.2.0 (2020-11-24)

**This is a brown bag release and should not be used, upgrade to Volto 10.x.x instead.**
See https://docs.voltocms.com/upgrade-guide/ for more information.

### Feature

- Remove the Razzle patch for the local, "inline" Volto Razzle plugins @tiberiuichim @sneridagh

### Bugfix

- Move missplaced `appExtras` into settings @sneridagh

### Internal

- Make filewidget label more consistent @tisto

## 9.1.0 (2020-11-20)

### Feature

- Extend the internal proxy capabilities, now the target is overridable and SSL aware @sneridagh
- Added new environment variables for the internal proxy `RAZZLE_PROXY_REWRITE_TARGET` and `RAZZLE_PROXY_REWRITE_TARGET` @sneridagh
- Enhance `AppExtras` component to make it pluggable through the
  `config.settings.appExtras`. These are router-path filtered components that
  are rendered inside the `AppExtras` component @tiberiuichim

### Bugfix

- Fix Sentry tags and extra via settings.sentryOptions @avoinea
- Fix `yarn analyze` command by packing our own version of
  webpack-bundle-analyzer integration. It has a few changes to the old default
  configuration. There is an alternative way of triggering the bundle analyzer,
  with the `OFFLINE_BUNDLE_ANALYZE=true` env variable, which avoids starting
  the HTTP bundle analyzer server. Also, it always saves a report html file.
  @tiberiuichim

### Internal

- Improve developer documentation. Add several new chapters @tiberiuichim

## 9.0.0 (2020-11-15)

### Breaking

- Upgrade Razzle to 3.3.7 @tiberiuichim @sneridagh

  Razzle 3.3.7 prepares the transition to the upcoming Razzle 4 so it improves and
  unifies the extensibility story at the cost of change the signature of the
  `razzle.config.js` and how plugins are declared. It also enables by default the new
  _React Fast Refresh_ feature implemented by the React community, which improves the
  refresh of the code while in development.

- Babel plugins housekeeping

  Deprecated proposals:

  - @babel/plugin-proposal-function-bind
  - @babel/plugin-proposal-do-expressions
  - @babel/plugin-proposal-logical-assignment-operators
  - @babel/plugin-proposal-pipeline-operator
  - @babel/plugin-proposal-function-sent

For a complete list of actions to follow, please read the upgrade guide
https://docs.voltocms.com/upgrade-guide/

### Feature

- Add `webpack-relative-resolver` plugin. For addons and Volto, it normalizes local relative imports to package-rooted imports. An import such as `import Something from './Something'` would be rerouted internally as `import Something from '@collective/someaddon/Something'`. By doing so we get easier customization of addons, as they don't have to be so strict with their import and exports @tiberiuichim
- Posibility to configure Sentry via `settings.sentryOptions` configuration key @avoinea
- Catch `console.error` by default with Sentry @avoinea
- Refactor CT icons helper: add getContentIcons @nzambello

### Bugfix

- Properly return 404, 401 and 403 on SSR, when appropriate @tiberiuichim
- Fix Guillotina PATCH by adding the `@static_behaviors` field inconditionally @sneridagh

### Internal

## 8.10.1 (2020-11-13)

### Bugfix

- Fix leaking input CSS in the link widget in draftjs @sneridagh

### Internal

- Move Guillotina CI job to GH actions @sneridagh

## 8.10.0 (2020-11-12)

### Feature

- Adding show all button in UsersControlpanel @iFlameing
- Now you can prettify the html code in HTML block @iFlameing
- Adding preview image placeholder in Video Block @iFlameing

### Bugfix

- Fix error object in clipboard reducer @iFlameing
- Making QuerystringWidget more resilient by handeling null value @iFlameing
- Fixing bug related to initiation of table block with previous table block data @iFlameing
- enabled no-folderish CT to be translated @giuliaghisini

### Internal

- Changing checkbox widget of exclude-nav to select widget @iFlameing

## 8.9.2 (2020-11-06)

### Bugfix

- Revert type-in detection in draftjs link widget, as that leads to a regression @sneridagh
- Fix and refactoring FileWidget @iFlameing

## 8.9.1 (2020-11-06)

### Bugfix

- Fix SSR rendering in table blocks @sneridagh

## 8.9.0 (2020-11-05)

### Feature

- Added Dropzone in FileWidget @iFlameing
- Making inline link toolbar, location aware in content browser @iFlameing.
- Detect if the link typed or pasted in the link widget of the text block is internal @sneridagh

## 8.8.1 (2020-11-04)

### Bugfix

- Improve misleading translations deleted message @sneridagh
- Fixing overlap of labels with each other in select widget @iFlameing
- Throw error in crashReporter; also log sentry errors in server @tiberiuichim

### Internal

- Split razzle svg and sentry loaders to separate files @tiberiuichim
- prevent form without blocks. Form always have at least the default block. @giuliaghisini
- Fix default target for links in text blocks @giuliaghisini

### Internal

## 8.8.0 (2020-11-02)

### Feature

- Add support for the new active LTS NodeJS version 14. NodeJS 10 eol will happen on 2021-04-30 and Volto will update accordingly. More information on https://nodejs.org/en/about/releases @sneridagh

## 8.7.1 (2020-10-29)

### Bugfix

- Added loading icon when doing actions in folder-contents @giuliaghisini
- Fix German translation "from" -> "E-Mail" in contact form @tisto

## 8.7.0 (2020-10-27)

### Feature

- Manage translations view @sneridagh

### Internal

- Update docs build and include pygments support for jsx @sneridagh

## 8.6.0 (2020-10-25)

### Feature

- Added placeholder background color same as selected one @iFlameing
- Showing notification when user sort the folder-content @iFlameing
- Render full language name (e.g. "English") instead of 2 character language code in language selector, matching Plone default behavior. @mikejmets

### Bugfix

- A pathname like /policy/edit does not show the Unauthorized or Forbidden component when not logged in, ref #1936. @silviubogan
- Fixes secondary views in toolbar @iFlameing @sneridagh
- Fixing overlay expansion during link assign from objectbrowser in edit mode @iFlameing

### Internal

- Added new in productions sites to README @wkbkhard
- Writing test for the lisiting block location relative criteria @iFlameing
- Add `UniversalLink` to handle internal/external/download links @nzambello

## 8.5.4 (2020-10-23)

### Breaking

### Feature

### Bugfix

- Fixing bug for link when inseting break lines in list tag for view mode @iFlameing

## 8.5.3 (2020-10-22)

### Bugfix

- Removed timezone initialization for DatetimeWidget, ref #1923. @razvanMiu

## 8.5.2 (2020-10-21)

### Bugfix

- Showing error notification when user try to paste disallowed content type. @iFlameing

### Internal

- Added environment parameter `RAZZLE_BIND_ADDRESS` to be able to bind server to localhost or other specific IPs instead of 0.0.0.0 @achimwilde

## 8.5.1 (2020-10-21)

### Bugfix

- Fix sharing for when users has dots on them @sneridagh

## 8.5.0 (2020-10-20)

### Bugfix

- Japanese translation updated @terapyon

## 8.5.0-alpha.2 (2020-10-20)

### Bugfix

- Update German translation @ksuess

### Internal

- Fix runtimeConfig relative vs absolute import @avoinea

## 8.5.1-alpha.0 (2020-10-19)

### Feature

- Adding softlinebreak in list tag @iFlameing

### Bugfix

- Errors catched by the default error handler are sent to sentry @zotya
- Fixed a problem what occured when RAZZLE*SENTRY_DSN was missing but the other RAZZLE_SENTRY*\* variables were set @zotya

### Internal

- Fix sentry docs markdown format @avoinea

## 8.5.0-alpha.0 (2020-10-14)

### Feature

- Sentry integration @zotya
- All the environment variables defined at runtime that have the `RAZZLE_` prefix, are now available in the browser under window.env @zotya

## 8.4.0 (2020-10-14)

### Feature

- Add `Style`, a wrapper component that applies float and width classes to wrapped content (typically blocks) @tiberiuichim
- Add `AlignWidget`, a widget that wraps the `AlignBlock` helper @tiberiuichim

### Bugfix

- Folder contents view: Save additional columns and updated order of columns @ksuess
- Fixed edit link in draft-js when link is selected from word-end to word-start @giuliaghisini
- Revert PR No. 1820 to fix linebreaks on inline links in draftJS @steffenri

### Internal

- Keep `@babel/core` in Volto core in sync with `babel-preset-razzle` it fixes #1897 @sneridagh

## 8.3.0 (2020-10-12)

### Feature

- Adding droppable placeholder for Image Block @iFlameing

### Bugfix

- Test if content exists in ListingBody, for addon Dropdownmenu @giuliaghisini

## 8.2.6 (2020-10-12)

### Bugfix

- Fix break-line in view mode @iFlameing

## 8.2.5 (2020-10-08)

### Bugfix

- Fixing the bleed out of the modal for long filename @iFlameing

## 8.2.4 (2020-10-08)

### Bugfix

- Fixing table block edit @iFlameing

## 8.2.3 (2020-10-07)

### Bugfix

- Use Plone `I18N_LANGUAGE` cookie instead of `language` @cekk

## 8.2.2 (2020-10-06)

### Bugfix

- Upgrade react-dropzone from 5.1.0 to 11.1.0 @nileshgulia1
- Update German translations @tisto

## 8.2.1 (2020-10-06)

### Bugfix

- Querystingsearch action now uses correct relative path, if specified. Fixes #1861 @jackahl
- Fixing ObjectBrowser search input reload @iFlameing
- Fix broken current folder by default in content browser for image links, solves #1860 @sneridagh

## 8.2.0 (2020-09-27)

### Feature

- Add Basque translation @erral

### Bugfix

- Added prop resettable to DatetimeWidget @damiDevRT
- Removed the ability to reset the datepicker in the recurrence widget to prevent the uncontrolled creation of recurrences @damiDevRT
- Fix regression in setting selected sidebar tab by blocks @tiberiuichim

## 8.1.1 (2020-09-27)

### Bugfix

- Japanese translation updated @terapyon

## 8.1.0 (2020-09-22)

### Breaking

### Feature

- Create link in Draftjs using Objectbrowser @giuliaghisini

### Bugfix

- Allow select widget to reset when the incoming props change. The react-select widget has its own internal state, so if you initialise the widget without choices, then populate the choices, it wouldn't properly show the default value @tiberiuichim

### Internal

- Fix console warning in ToHTML @iFlameing

## 8.0.1 (2020-09-22)

### Bugfix

- Fix word overflow from html-block @iFlameing
- Fix Cypress test for image upload @zotya

### Internal

- Improve developer experience, don't logout on hot-reload @tiberiuichim
- Cleanup eslint in razzle.config.js @tiberiuichim

## 8.0.0 (2020-09-18)

### Breaking

- Change dummy-addons-loader.js fixture name to `jest-addons-loader.js`, to match existing `jest-svgsystem-transform.js` @tiberiuichim

### Feature

- Added Schema Editor within Dexterity Content-Types Controlpanel @rexalex @avoinea #1517
- Added Blocks Layout Editor within Dexterity Content-Types Controlpanel @avoinea #1517
- Added missing components for Email and Url widgets #1246 @rexalex
- Use content title instead of image id in alt tag @nileshgulia1

### Bugfix

- Fix the broken profile view in Toolbar @iFlameing

### Internal

- Hide block chooser button using React logic instead of CSS. This makes it easier to support nested blocks @tiberiuichim

- Wrap addon configuration loaders in a wrapper to check that they return back config @tiberiuichim

## 7.15.0 (2020-09-15)

### Feature

- Added missing components for Email and Url widgets #1246 @rexalex
- Show backend validation errors on corresponding fields #1246 @rexalex
- Validation implemented for add user/group @rexalex
- Show Username when Firstname attr is missing in UsersControlPanelUser @iFlameing

### Bugfix

- When dealing with authentication token expiration set to 0, auto-refresh token in one hour instead of logging out use @tiberiuichim
- Fixed front-end field validation #1246 @rexalex
- Fixed date only widget rendering #1246 @rexalex
- Fix errors with SelectWidget when removing the only element @rexalex

## 7.14.2 (2020-09-10)

### Bugfix

- Hyphenate sidebar labels @ksuess
- Update German translations @tisto

## 7.14.1 (2020-09-09)

### Bugfix

- Fix customization mechanism where customization paths end with `/` @tiberiuichim

## 7.14.0 (2020-09-08)

### Feature

- Render form with vertical tabs, setting the property `verticalFormTabs` in config.js @giuliaghisini

### Bugfix

- Imported locales by razzle and fixed import locale @giuliaghisini
- Fix console warning due to uncontrolled selectWidget component @nileshgulia1

## 7.13.0 (2020-09-07)

### Feature

- Add NumberWidget, an input widget for numbers @tiberiuichim

### Bugfix

- Fixing the Image size settings in sidebar when Image alignment changes @iFlameing

## 7.12.1 (2020-09-04)

### Bugfix

- Fix checkbox widget styles @nzambello

## 7.12.0 (2020-09-04)

### Feature

- Allow Volto projects to customize (via webpack resolve aliases) addons. Allow addons to customize Volto and other addons. Allow Volto projects to customize Volto in a `src/customizations/volto` folder, for better organization of the customizations folder. @tiberiuichim @sneridagh

## 7.11.3 (2020-08-28)

### Bugfix

- On image upload in a block, don't overwrite the global `state.content.data` with new image data @tiberiuichim @silviubogan

### Internal

- Add a `subrequest` option to the `createContent` action @tiberiuichim @silviubogan

## 7.11.2 (2020-08-28)

### Bugfix

- Fix bug introduced in 7.9.0, properly return a list of results when dealing with batched api requests @tiberiuichim
- In folder contents batch upload, use a subrequest to avoid breaking the global `content.data` state @tiberiuichim
- Fix `null` response issue when passing custom `Accept:` headers to actions #1771 @avoinea
- Removed all `<<<<<HEAD` artifacts from translations @steffenri
- Increase z-index of `block-add-button` @steffenri

## 7.11.1 (2020-08-27)

### Breaking

### Feature

### Bugfix

- Update German translations @tisto

### Internal

## 7.11.0 (2020-08-27)

### Feature

- Add sort option to search @iFlameing

### Bugfix

- Turn autocomplete off for the search input field @timo

## 7.10.0 (2020-08-26)

### Feature

- Added toast notifications for form errors @nzambello @avoinea
- Added italian translations and translated array, token and select widget. @giuliaghisini

## 7.9.2 (2020-08-26)

### Bugfix

- Open content browser sidebar on parent object when editing an existing document. @iFlameing

### Internal

- Added developer-guidelines/redux documentation @tiberiuichim

## 7.9.1 (2020-08-25)

### Bugfix

- Fix bug related to closing the More menu of Toolbar @iFlameing

- Fix cosmetic issue, add links were not properly generated in Contents view not under the root. This didn't impact functionality as the content was properly created @tiberiuichim

- Fix bug for text block with new line and styles applyed to all text. @giuliaghisini

### Internal

- Removed unused component `src/components/manage/Contents/ContentsToolbar.jsx` @tiberiuichim
- Add no-console eslint rule @tisto

## 7.9.0 (2020-08-24)

### Breaking

### Feature

- Adding support of pasting link of voltoCMS video link to video blocks @iFlameing
- Allow serial processing of API requests when `mode:'serial'` is passed in the action. @tiberiuichim
- Adding cypress test from image-gallery in edit mode @iFlameing

### Bugfix

- On mutating a block, don't create extra placeholder block if such block already exists @tiberiuichim
- Fixing broken file-preview placeholder for other file type than image @iFlameing

### Internal

- When passed an array of items (for example in batch upload content), the `createContent` action now serializes those requests @tiberiuichim

## 7.8.3 (2020-08-21)

### Bugfix

- Change ImageGallery image scale from preview to large. @tisto
- Also use `settings.internalApiPath` in url helpers `isInternalURL`, `flattenToAppUrl` and `flattenHTMLToAppURL` @tiberiuichim
- Fix getBlocks helper when blocks_layout has no `items` (default PloneSite with no volto homepage) @avoinea

### Internal

- Docs: Review of "How to use and addon" @ksuess
- Addon: Hint for addon developers if function applying config is missing @ksuess

## 7.8.2 (2020-08-18)

### Bugfix

- Include cypress folder in release @timo

## 7.8.1 (2020-08-18)

### Bugfix

- Remove supposed fix to form.jsx again, as it apparently did not really fix anything but only broke stuff @jackahl

## 7.8.0 (2020-08-18)

### Breaking

### Feature

- Add cms-only theme that allows to completely remove semantic-ui from public facing views @pnicolli @nzambello

### Internal

## 7.7.2 (2020-08-18)

### Bugfix

- Fix bug showing wrong data in the edit view, that occured in some cases, when one would enter the edit view of a page from another page @jackahl

### Internal

- Remove "\$" from all examples in install docs and README @timo

## 7.7.1 (2020-08-12)

### Bugfix

- Japanese translation updated @terapyon
- Bugfix Edit page through Contents list #1594 @terapyon @csenger

### Internal

- Bump serialize-javascript from 2.1.1 to 3.1.0 @timo
- Bump prismjs from 1.17.1 to 1.21.0 @timo
- Make Table Block Cypress test more reliable @timo
- Make listing template Cypress test more reliable @timo

## 7.7.0 (2020-08-04)

### Feature

- Allow addons to provide less files @tiberiuichim
- Making Content browser aware of context @iFlameing

### Bugfix

- Fix click-select block on unknown block type @nileshgulia1
- Fix Image Gallery Template in Listing Block crashing when no criteria are set (#1722) @jackahl

## 7.6.0 (2020-07-31)

### Feature

- Added recurrence widget @giuliaghisini

## 7.5.1 (2020-07-29)

### Bugfix

- Avoid React hydration complaining about mismatched server output in toolbar. In component rendering, replaced the use of `__CLIENT__` with a state-stored `isClient`, as that is more correct. @tiberiuichim

## 7.5.0 (2020-07-29)

### Feature

- Used moment-timezone to set a specific server timezone as default for DatetimeWidget. @razvanMiu

## 7.4.0 (2020-07-29)

### Feature

- Highlight the sidebar toggle button with a small flashing animation @silviubogan @tiberiuichim

## 7.3.1 (2020-07-28)

### Bugfix

- Solved a browser console error in /contents view (#1695) @silviubogan
- Pagination icon fix @nileshgulia1

## 7.3.0 (2020-07-26)

### Feature

- Add Placeholder attribute to Textwidget and TextAreaWidget @iFlameing
- Make the default block type (currently draftjs text) configurable @tiberiuichim @silviubogan

### Internal

- Upgrade lodash dependency to 4.17.19 @tisto
- Add a new blocks helper method, `getBlocks`. It simplifies using `getBlocksFieldname` and `getBlocksLayoutFieldname` under a single method that returns ordered pairs of `[blockid, blockvalue]` @tiberiuichim

## 7.2.1 (2020-07-16)

### Internal

- Upgrade to Cypress 4.10.0 @tisto
- Upgrade to cypress-file-upload 4.0.7 @iFlameing

## 7.2.0 (2020-07-13)

### Feature

- Provide a new webpack alias, `volto-themes`, which points to Volto's theme folder. See details in the https://docs.voltocms.com/upgrade-guide/

### Internal

- Upgrade razzle to `^3.1.5`. @tiberiuichim

## 7.1.0 (2020-07-09)

### Feature

- Addons can optionally include a `razzle.extend.js` file in their root. This module needs to follow the same rules as the `razzle.config.js`. They change the default Volto Razzle configuration, before it is passed to the Volto project @tiberiuichim @sneridagh

### Bugfix

- Managed hidden fields @giuliaghisini
- Fix bug in addon loading with namespaced packages @tiberiuichim
- Japanese translation updated @terapyon

- Upgrade razzle to `^3.1.5`. @tiberiuichim

## 7.0.1 (2020-07-07)

### Bugfix

- Adding absolute url in ObjectBrowser for image type @iFlameing

## 7.0.0 (2020-07-06)

### Breaking

- Fix filename of strickthrough.svg to strikethrough.svg @tiberiuichim

### Feature

- Addons configuration loading. You can now declare addons in the addons key of
  package.json and they'll be automatically loaded. @tiberiuichim @sneridagh

## 6.5.0 (2020-07-03)

### Feature

- Added default Export for the QuerystringWidget for the ListingBlock @steffenri

### Bugfix

- Fix text overflow in pastanaga-menu header if title is too long. @giuliaghisini
- Fixing bug to correctly assign classes to image sizes in View @steffenri
- Center aligned Images are now displayed like they are center aligned in the View @steffenri
- Fix datepicker z-index @giuliaghisini

### Internal

- Upgrade insecure packages `http-proxy`, `http-proxy-middleware` and `handlebars` @tiberiuichim

## 6.4.1 (2020-07-01)

### Breaking

### Feature

- Allow JSON API calls to made to third-party servers @tiberiuichim

### Bugfix

- Fix styling and use of csss classes in `InlineForm.jsx` @tiberiuichim

- Fixing bug for Image Preview on upload @iFlameing

### Internal

- Fix formatting of `src/server.jsx` @tiberiuichim

## 6.4.0 (2020-06-29)

### Feature

- Translated workflow state in contents @nzambello
- Added item type as a tooltip in contents @nzambello
- Added Italian translations and translated array, token and select widget. @giuliaghisini
- Added uploading image preview in FileWidget @iFlameing
- Allow custom express middleware declared with `settings.expressMiddleware`. See [Customizing Express](docs/source/customizing/express.md) @tiberiuichim

### Bugfix

- Fix the toolbar dropdown to add content types if isMultilingual is enabled
  but a type is not marked as translatable. @csenger
- Usage of Contettype label in Add component. @giuliaghisini

### Internal

- Update upgrade-guide to for `addonRoutes` and `addonReducers` @jackahl

## 6.3.0 (2020-06-22)

### Feature

- Added internationalization for French language @bsuttor #1588
- use of maximumSelectionSize from plone in ObjectBrowserWidget. @giuliaghisini
- Added selectableTypes in ObjectBrowserWidget @giuliaghisini

### Bugfix

- Added export for ObjectBrowserWidget in component/index.js @giuliaghisini
- Fixed duplicated items in SelectWidget and ArrayWidget @giuliaghisini
- Update German translation @timo
- Removed broken preview image in ContentsUploadModal if uploaded item is not an image. @giuliaghisini
- Localized content upload modal last modified date @nzambello
- Fix overflow in folder contents with long titles @nzambello
- Fixed object browser widget when a selected items is deleted. Plone.restapi returns a null object. @giuliaghisini
- Fixed error on adding new item if parent item is not translated when multilingual is set @giuliaghisini
- Added translations for select in querystring widget @nzambello

## 6.2.0 (2020-06-14)

### Feature

- Added database information component in ControlPanels @iFlameing

### Internal

- Add yarn-deduplicate. @timo

## 6.1.0 (2020-06-12)

### Feature

- Include `config.addonRoutes` in router configuration. This allows addons to
  override route children defined for the `App` component.
- Added param 'wrapped' for widgets, to use widgets without form wrappers. @giuliaghisini
- Added internationalization for Romanian language @alecghica #1521
- Support loading additional reducers from the `config.addonReducers` key,
  to allow addons to provide their own reducers @tiberiuichim
- Add a no brainer image sizing option, using scales. This will be vastly improved when
  we adopt srcsets. @sneridagh

### Bugfix

- Removed a regex check in default view, we already have that check implemented in `toHTML.jsx` L173s @nileshgulia1
- UX and UI improvements to `DateTimeWidget` @sneridagh
- Fix an UTC handling for edge cases in `DateTimeWidget` @sneridagh
- Do not store the server information of the image block in the block @sneridagh
- expose `blocks` and `blocks_layout` only editing content types @nileshgulia1
- Small fix for `TextAreaWidget` and max_lenght @sneridagh

## 6.0.0 (2020-05-18)

### Breaking

- Removed support for CSS modules, since Razzle 3.1.x do not support them @sneridagh
- Updated Volto dependencies - See https://docs.voltocms.com/upgrade-guide/ for more information @sneridagh
- By adding `react-beautiful-dnd` in the block editor we are introducing new wrappers
  (belonging to the lib machinery) in the structure. The original structure and class
  names are still in there for maintain maximum backwards compatibility. Those might be
  cleaned up in next major versions, so if for some reason you have customized the
  styling of your blocks in edit mode relying in the old structure, you might want to
  review and adapt them @sneridagh

### Feature

- Added `react-beautiful-dnd` in core for edit form @iFlameing

### Bugfix

- Improve `isInternalURL` helper to match also anchors @sneridagh
- Fix local build when no RAZZLE_API_PATH is set @sneridagh
- Fix `WysiwygWidget` redraft HTML conversion when creating an empty paragraph force a `<br />` on it @sneridagh

### Internal

- Update to Razzle 3.1.2 @sneridagh
- Update to React 16.13.1 @sneridagh
- Removal of unused (and deprecated) `@babel/preset-stage-0` @sneridagh
- Update `react-router` @sneridagh
- Update `react-redux` and friends @sneridagh
- Update `connected-react-router` @sneridagh
- Update low hanging fruits deps @sneridagh
- Update style/less loaders and friends @sneridagh
- Update stylelint and friends @sneridagh
- Update prettier @sneridagh
- Update eslint plugins @sneridagh
- Update `cypress-axe`, `detectbrowser`, `lint-staged` and `release-it` @sneridagh

## 5.10.0 (2020-05-16)

### Feature

- Refactor createContent command to accept a single json object @iFlameing
- enable hyperlinks in comments when intelligent text is enabled for comments @jackahl
- Added InlineForm, a generic form implementation that can be used to edit, among others, block data. @tiberiuichim

### Internal

- Make available some internal artifacts (Router, Redux Store and Settings) to the Cypress acceptance tests, add docs @sneridagh
- Added a cypress test for the comment @iFlameing
- Add a cypress function to set registry entries @jackahl

## 5.9.1 (2020-05-15)

### Bugfix

- Fix Bug in Form Component, that lead to site crash when transmitting a comment @jackahl #1475
- Fix for the long lasted issue when creating links in newly created text blocks not showing as links until you save @avoinea

### Internal

- add a cypress function to set registry entries @jackahl

## 5.9.0 (2020-05-12)

### Feature

- Implemented a new ObjectBrowserWidget @giuliaghisini
- Add system information in controlpanel @iFlameing #1457
- Added Dexterity Types Controlpanel @avoinea #1285
- Remember sort order of folder contents view. @ksuess

### Bugfix

- Fix new lines inside blockquotes are not rendered @iFlameing #1249
- Fix blockquote style render error: unique key @iFlameing #1097
- Added Dexterity control panel Cypress tests @iFlameing

## 5.8.0 (2020-05-11)

### Feature

- Adding Image Gallery template in Listing view @iFlameing

## 5.7.1 (2020-05-08)

### Bugfix

- Fix translation locator lookup in `CreateTranslation` component and remove the no longer needed store reducer @sneridagh

## 5.7.0 (2020-05-08)

### Feature

- Enable `@querystringresults` action to use the new context aware query feature @sneridagh

## 5.6.1 (2020-05-08)

### Bugfix

- REALLY load the current object language on SSR, instead of relying on the cookie @sneridagh

### Internal

- Pin some api devs (ZCatalog and p.namedfile improvements) @sneridagh

## 5.6.0 (2020-05-06)

### Feature

- Load the current object language on SSR, instead of relying on the cookie @sneridagh

### Bugfix

- Correct the `defaultLanguage` intend in `react-intl-redux` configuration @sneridagh

### Internal

- Add default `src` alias for addons detecting if there is a released or a mrs-developer one @sneridagh

## 5.5.0 (2020-05-06)

### Feature

- Added label expired if expiration date is smaller that current date #1413 @iFlameing
- Added word limit widget @iFlameing
- Addons control panel @esteele @iFlameing

### Internal

- Cypress test for Table Block @steffenri @iFlameing
- Cypress tests upgraded for Image, Hero and HTML Block @steffenri @iFlameing
- Added cypress test for sort method in folder content #1035 @iFlameing

## 5.4.0 (2020-05-04)

### Feature

- Add babel and externals support in Webpack for add-on infrastructure @sneridagh
- Forward the images and files cache headers in Volto SSR passthrough @sneridagh

### Bugfix

- Fix handling of external links in ToHTML config @nzambello
- Remove the title field from right dropdown in folder content view

### Internal

- Periodical upgrade of `browserlist` lib @sneridagh

## 5.3.0 (2020-04-29)

### Feature

- Add general @navigation endpoint depth setting @sneridagh

### Bugfix

- Fix `<html>` `lang` attribute @sneridagh

## 5.2.1 (2020-04-27)

### Internal

- Remove console log in workflow asyncConnect :( @sneridagh

## 5.2.0 (2020-04-27)

### Feature

- Improvement of API requests error handling @sneridagh
- Unauthorized on folder contents if no proper credentials @sneridagh

### Bugfix

- Improve German translations for folder contents view @timo
- Make label of checkboxwidget clickable @pbauer #1414
- Show new added user in user control panel @iFlameing #1271
- Support multi selection in roles and groups and polish add user #1372
- Listing block: removed message 'No results found' only in view mode on public site, in editMode is still present. @giuliaghisini

### Internal

- Add crossorigin to the preload resources tags while in development @sneridagh
- Permissions in contents and Edit @sneridagh
- Fix the error on content Edit no credentials now shows `Unauthorized` @sneridagh
- Improve console server output showing info @sneridagh

## 5.1.0 (2020-04-23)

### Breaking

### Feature

- Full screen right sidebar @rexalex #1345
- Enable internal API proxy for not to rely on CORS on development @sneridagh
- Added Print CSS @iFlameing #1289
- Added error handling for Add and Edit forms #1392 @nzambello

### Bugfix

- Japanese translation @terapyon
- Fix `ArrayWidget` to support multiselect schema `schema.List`/`schema.Set`-> `schema.Choice` hardcoded (not using vocabularies) combination @sneridagh
- Remove Back button from control panels, since it's redundant @sneridagh
- Show past dates in date time widget calendar @nzambello

### Internal

- Translated labels in Eventi View @nzambello
- Improve i18n script, so shadowed components are not overriding their original translations. For the record, any override of i18n messages, should be done somewhere else (eg. config object) @sneridagh

## 5.0.1 (2020-04-16)

### Bugfix

- Show new added user in user control panel @iFlameing #1271
- Fixes for contact form @nzambello

## 5.0.0 (2020-04-12)

### Breaking

- Added basic lazy loading dependencies and boilerplate @sneridagh
- Change component to where page title is set to `View.jsx`, remove all `Helmet` calls from inner views @jackahl

### Feature

- Added date time widget @nzambello
- Add meta description tags and meta generator @sneridagh
- Add lang property in `html` tag depending on the site/content language @sneridagh
- Add `App.jsx` component insertion point @sneridagh
- Lazy load `EventView.jsx`, splitting out all its big dependencies (Luxon) along with it @sneridagh
- Lazy load `pretty` library, used in the HTML block @sneridagh
- Lazy load `Raven` library @sneridagh
- Lazy load `React Select` library @sneridagh

### Bugfix

- Show save/cancel on control panels @avoinea #850
- Fix listing "show more" link rendering conditions @nzambello

### Internal

- Make Jest only looks up in `src` folder @sneridagh
- Re-arrange `components/index.js` @sneridagh
- Added a patch for Razzle Jest config generator to include `modulePathIgnorePatterns` option @sneridagh
- Fix Travis random no sound card found error @sneridagh
- docs: add release documentation @tisto

## 4.6.0 (2020-04-06)

### Feature

- pagination on site search results @giuliaghisini

### Bugfix

- Fix use case for non-multilingual setups and on projects on lang loading @sneridagh

### Internal

- Typo in German translations @steffenri
- Complete more Italian translations @nzambello

## 4.5.0 (2020-04-06)

### Feature

- /sitemap to view sitemap based on @navigation with depth 4 @giuliaghisini

### Bugfix

- Fix ArrayWidget to support static supermodel vocabulary @datakurre
- Bring back the OutdatedBrowser component, it got removed in a bad merge :( @sneridagh

### Internal

- Improve the i18n script, only write the pot file if it's really different @sneridagh

## 4.4.0 (2020-04-03)

### Feature

- /contents (folder content view) is sortable @ksuess
- Updated the (folder content icons to Pastanaga Icons) @iFlameing

### Bugfix

- Fix conversion from DraftJS to HTML using redraft for atomic entities (IMAGE) @sneridagh

## 4.3.0 (2020-04-01)

### Feature

- Added recursive workflow changes @robgietema

### Bugfix

- Fixed ssr link view @robgietema

## 4.2.0 (2020-03-31)

### Feature

- Add Multilingual Support @sneridagh

## 4.1.2 (2020-03-30)

### Bugfix

- Fix typo for Japanese translation @terapyon
- Fix refresh of the `Breadcrumbs` and `Navigation` components on calling `/login` and `/logout` @sneridagh
- Fix refresh of the `Navigation` component on calling `/login` and `/logout` @sneridagh
- Adjust implementation of the download link behavior for files @sneridagh
- Fix Maps block to use maps-inner instead of video-inner class @timo
- Add div with class "table-of-contents" to ToC block @timo

### Internal

- Upgrade critical Plone 5.2.1 deps in api folder @sneridagh
- Improve Cypress Video Block tests @sneridagh @timo
- Run `yarn i18n` on any JSX change @sneridagh
- Add link mailto Cypress test @timo
- Added design guidelines manifesto @sneridagh

## 4.1.1 (2020-03-18)

### Bugfix

- Fix for #1267 - Link inside text for content-type without blocks breaks the site @sneridagh
- Japanese translation @terapyon
- Fix production mode for newly created `__DEVELOPMENT__` global @sneridagh

### Internal

- Upgrade to Cypress 4 @timo

## 4.1.0 (2020-03-13)

### Feature

- Add `flattenHTMLToAppURL` helper method for remove api url from TinyMCE generated HTML @cekk
- Add development mode global @sneridagh

### Bugfix

- Improve the UX of the listing block when queries are running @sneridagh
- Added table of content cypress test @steffenri

## 4.0.1 (2020-03-09)

### Bugfix

- Fixes #1262 - SSR support for "undetected" browsers
- Japanese translation @terapyon
- Site settings styling fixed in the Controlpanel
- Increase ObjectBrowser limit per folder to 1000, partially fixes #1259 @sneridagh
- Deprecate `utils.less` as it's a leftover and it collides with some use cases depending on the viewport, see: #1265

### Internal

- Use kitconcept.volto as integration package @sneridagh

## 4.0.0 (2020-03-01)

### Feature

Summary of the most important features in this final release. For more detailed information
refer to all of them in https://github.com/plone/volto/releases

- Improved Pastanaga Editor
- New Pastanaga Editor sidebar
- New mobile first toolbar
- Developing blocks experience simplified
- New Object Browser
- Listing, TOC, Lead Image blocks
- Improved existing blocks (Image, Video, Maps)
- New blocks chooser and future proof blocks definitions
- Definition of default Blocks per content type
- Body classes like the Plone ones hinting content types, section and current view
- New message system
- React hooks support
- Several internal libraries updated, including Redux, Router ones that support hooks as well
- New locales (es, it, ja, pt, pt_BR)

### Bugfixes

- Tons of bug fixes

## 4.0.0-alpha.43 (2020-03-01)

### Changes

- Fixes #982 - History compare/diff @avoinea
- Responsive header @ksuess
  - Anontools (login, register) wrapping under long navigation.
  - Breaking change: Hamburger menu also on tablet.
  - Mobile: compact display of anontools and search.

## 4.0.0-alpha.42 (2020-02-26)

### Changes

- Revert "Fix Scrolling Functionality if there are many columns in table" since it has non desired secondary effects in the table block and other tables @sneridagh

## 4.0.0-alpha.41 (2020-02-26)

### Changes

- Fixes for the `ListingView` (Issue #1188, Listing View) @wkbkhard
- Fix date widgets on QueryString widget on listings and in the widget @sneridagh
- Update German translation @tisto
- i18n in toolbar and folder contents view @ksuess

## 4.0.0-alpha.40 (2020-02-24)

### Added

- Add pagination support to listing blocks @sneridagh

### Changes

- Fix Video and Maps blocks hydration quirks on view mode @sneridagh
- Deleted Empty Select Component @aryamanpuri
- Fix `RichText` Widget on normal forms @sneridagh
- Fix Guillotina tests @bloodbare
- Fix problem with not wrapped element in `Provider` store in `WysiwygWidget` component
  due that now, the links are wrapped with a connected component @sneridagh

## 4.0.0-alpha.39 (2020-02-18)

### Added

- Add permission check to edit form @sneridagh

### Changes

- Fix and improve Error in SSR @sneridagh
- Fix `LinkAnchorPlugin` press Enter key inside blocks with draftJS widgets @sneridagh

### Internal

- Replace all relative paths to `@plone/volto` absolute paths to ensure you can override all the resources via component shadowing @sneridagh

## 4.0.0-alpha.38 (2020-02-18)

### Internal

- Update to use ESLint 6 @timo

## 4.0.0-alpha.37 (2020-02-18)

### Added

- Chose template for listing block @giuliaghisini
- Event type view @nileshgulia1 @pnicolli
- Add ability to define the starting blocks per content type @sneridagh
- Reference widget: show item title and path in search and hover items selected @giuliaghisini

### Changes

- Fix the "jump" on the blocks editor on focusing blocks @sneridagh
- Include link and size info to the full size image in `ImageView` view component @sneridagh
- In the Display menu, only show views that are implemented @pnicolli
- Hide Blocks fields in Layout fieldset in Add/Edit forms @pnicolli
- Updated italian translations @nzambello
- Fallback for non existing layout views registered in `constants/Layouts` when selected in the widget @sneridagh
- Fix select widget for array inline choices fields and `z-index` problem @sneridagh
- Improve UX of the edit block Image component @sneridagh
- Fix on creating a new block, it should show the sidebar block properties (#1167) @sneridagh
- Send only the changed fields on PATCH (edit content) operations @sneridagh
- Japanese translation @terapyon

### Internal

- Added forest.eea.europa.eu as deployed Volto in production @tiberiuichim
- Add SemanticUI responsive variables to the responsive utils @sneridagh
- Added `yarnhook` to the build @sneridagh

## 4.0.0-alpha.36 (2020-02-03)

### Changes

- Fix unable to login from /logout page (#1147) @sneridagh
- Fix sitemap.xml by increasing the batch size @robgietema
- Browser detect feature, adding a deprecation message for ancient browsers in the `App` component @sneridagh
- Adding fallback in the edit form, in case the blocks related fields are empty, so we are sure that the edit form shows at least the default blocks @sneridagh
- Fix shift return in tables @robgietema

## 4.0.0-alpha.35 (2020-01-31)

### Changes

- Fix CSS when multiselection widgets have multiple items, then provoke a line jump @sneridagh
- added new italian translations, added italian to available languages, translated some static string
- updated italian translations
- Fix listing block sidebar focus @sneridagh
- Fix getBaseUrl helper method to not match inner occurrences of nonContentRoutes @sneridagh

## 4.0.0-alpha.34 (2020-01-26)

### Changes

- Fix token expiration/renewer timer, this fixes #674 @sneridagh

## 4.0.0-alpha.33 (2020-01-26)

### Changes

- Updated Maps block to the sidebar and image block look and feel @sneridagh
- Update video block to the sidebar and get the image block look and feel @sneridagh

### Internal

- Fix and update to latest husky and lint-staged @sneridagh
- Fix for i18n to use defaultMessages instead to default to the id @sneridagh
- Update `babel-plugin-react-intl` to latest @sneridagh

## 4.0.0-alpha.32 (2020-01-24)

### Added

- Lead image behavior block @sneridagh sponsored by CMSCOM.jp @terapyon

### Changes

- Make login component honors the returnUrl prop if called from any pathname @sneridagh

### Internal

- Try to improve the realibility of the Cypress tests, reorganize commands @sneridagh
- Upgrade to Plone 5.2.1, add `Products.PloneHotfix20200121` @sneridagh
- Force global use of `browserslist` package to get rid of message on build @sneridagh

## 4.0.0-alpha.31 (2020-01-22)

### Changes

- fix `SelectWidget`, when there is a vocabulary and no choices @sneridagh

## 4.0.0-alpha.30 (2020-01-22)

### Added

- Added listing block @pnicolli @rodfersou @sneridagh @giuliaghisini

### Changes

- fix bug in TokenWidget and ArrayWidget when removing all elements. @giuliaghisini
- fix listing block customization @giuliaghisini
- fix Querystring widgets failing to render if the `MultipleSelectionWidget` field applied is not included in the site vocabulary returned by `@querystring`. This applies to `Subject` field when the tag value is not there any more. @sneridagh
- fix QueryString widget on creation when query is empty, fixed broken when editing after too @sneridagh

## 4.0.0-alpha.29 (2020-01-18)

### Changes

- Remove dangling reference to external data in Image block not used anymore, causing confusion and lead to dead (and wrong) code @sneridagh
- Remove last remains of the append secondary actions, remove Image block toolbar. Update i18n, fix small issues in Image block @sneridagh

## 4.0.0-alpha.28 (2020-01-17)

### Changes

- Fix ToC anchor links in Firefox @robgietema

## 4.0.0-alpha.27 (2020-01-17)

### Changes

- Fix removing links in blocks @robgietema

## 4.0.0-alpha.26 (2020-01-15)

### Added

- German translation updated @timo

## 4.0.0-alpha.25 (2020-01-14)

### Added

- German translation for TOC @timo

## 4.0.0-alpha.24 (2020-01-14)

### Added

- Added customStyleMap param to Editor of draftjs @giuliaghisini
- Added Table of Contents block @robgietema

## 4.0.0-alpha.23 (2020-01-14)

### Added

- Support for indexable blocks (requires plone.restapi 6.1.0) @timo
- Set alt tag of image when selecting image in image block @robgietema

### Changes

- Avoid console warnings in AddLinkForm.jsx @tiberiuichim
- More cleaning the body classname from the current displayname view @sneridagh
- Make it possible to paste links, lists, b and i Elements into text-blocks
  @jackahl
- added option to include mp4 files from a remote source in video Block @steffenri @jackahl
- Make it possible to paste links, lists, b and i Elements into text-blocks @jackahl

## 4.0.0-alpha.22 (2020-01-04)

### Changes

- Disable all styling when copying text from another source (e.g. MS Word) into a text block @jackahl
- Avoid console warnings in QuerystringWidget @tiberiuichim
- Fix body classname based on the current content type @sneridagh

## 4.0.0-alpha.21 (2020-01-02)

### Changes

- Fix failing test on Footer due to year change in Copyright notice @sneridagh

## 4.0.0-alpha.20 (2020-01-02)

### Added

- Added translations to Portuguese @emansije

### Changes

- Fix wysiwyg widget help tag, for styling consistency @tiberiuichim
- Added more i18n improvements @macagua
- Disable submit button on save, to avoid multiple content creation @tiberiuichim
- Fix focus on sidebar @robgietema

### Internal

- Upgrade version pin for lxml, for compatibility with Python3.8
- Bump handlebars from 4.1.2 to 4.3.0 @timo

## 4.0.0-alpha.19 (2019-12-20)

### Added

- Implementation of `Portuguese (BR)` translation @LeuAlmeida
- Added translations to spanish @macagua
- Added AlbumView @wkbktill @alexbueckig

### Changes

- empty text blocks are shown as `<br />` in the view.
- Fix double fetch due to asyncConnect being executed in browser too @robgietema @sneridagh

## 4.0.0-alpha.18 (2019-12-12)

### Added

- Added CTRL+ENTER feature in text blocks by default. It creates a newline inside the same text chunk (`<p>`) @sneridagh
- Automatically switch sidebar on block change @robgietema
- Japanese translation @terapyon

### Changes

- Remove "documentDescription" class in table block @sverbois
- Added possibility to work with vimeo-videos instead of youtube-videos in the video block @wkbkhard
- Fixed Issue 1021: typing in a "wrong" URL leads to error @wkbkhard
- General toolbar more and personal tools menu CSS fixes @sneridagh
- Fix bug that lead to crashing the view when deleting the last row of a table
- Fix Select widget bug if the field has already the options in the `choices` schema, do not trigger the vocabulary request @sneridagh

### Internal

- Updated to react-select v3 @robdayz
- Fix file and link redirect views @robgietema
- Restrict moment.js locales to available languages @tisto @robgietema
- Fix history view @robgietema

## 4.0.0-alpha.17 (2019-12-03)

### Internal

- Revert eslint upgrade, because of problems with the react-app preset typescript settings @sneridagh

## 4.0.0-alpha.16 (2019-12-02)

### Changes

- Fix small CSS issues in Blocks @sneridagh

### Internal

- Pin Guillotina docker image @sneridagh
- Forked `react-helmet` since it seems unmaintained. Now it's a Named import in helpers. @sneridagh
- Update internal dependencies, fix "unmet peer dependencies" console logs by adding the peer dependencies to the local dependencies @sneridagh
- Update some dependencies, including: react-router, eslint engine and plugins/config and others @sneridagh
- Lodash improvements for decrease bundle size @sneridagh

## 4.0.0-alpha.15 (2019-11-27)

### Internal

- Export the resetContent action @pnicolli
- Fix toolbar collapsed color @sneridagh
- Minor CSS fixes @sneridagh
- Remove @testing-library/cypress dep, as it breaks builds if the internal cypress release is different than the one in this package @sneridagh

## 4.0.0-alpha.14 (2019-11-24)

### Internal

- Proper config for stylelint-prettier integration, add husky integration and scripts for stylelint, review stylelint rules @sneridagh

## 4.0.0-alpha.13 (2019-11-23)

### Internal

- Upgrade autoprefixer, remove deprecated `browsers` option, move to `browserlist` in `package.json` @sneridagh
- Upgrade react and react-dom to 16.12.0 @pnicolli
- Upgrade Cypress to 3.6.1 @timo

## 4.0.0-alpha.12 (2019-11-13)

### Changes

- Add loading animation for save and edit buttons in toolbar @pgrunewald
- Move Body class depending on content type to `App` component in order to make it available everywhere @sneridagh
- Add root class name to `Tags` component @sneridagh

## 4.0.0-alpha.11 (2019-11-08)

### Added

- Improved `ObjectBrowser` API to allow arbitrary field names and a custom `onSelectItem` @sneridagh

### Changes

- Fix icon in `TextWidget` @sneridagh
- Improve documentation for `Icon` @jackahl
- Fix ability to develop Volto itself (as and addon with a mrs.developer checkout) inside a Volto project @sneridagh

### Internal

- Add internationalization section to docs @pgrunewald

### Internal

- Set Cypress viewport width to 1280px @timo

## 4.0.0-alpha.10 (2019-10-31)

### Added

- Add Node 12 support @timo

### Changes

- Removed wrapper `p` tag from image block in edit mode for better layout purposes @sneridagh
- Make SelectWidget more robust @robgietema
- Add image to listing view @robgietema
- Fix `SchemaWidget` @robgietema
- Move styles import to a separate file @pnicolli
- Fix crash when user enters only whitespace in required fields @JeffersonBledsoe
- Fix the _real_ focus thief in new tiles @sneridagh

### Internal

- Report port number on startup @fredvd
- Retry Cypress tests two times before failing @timo
- Add waitForResourceToLoad to Cypress @timo
- Add use cases to README @timo
- Re-enabled Guillotina tests @sneridagh
- Remove Docker build from tests @sneridagh
- Removed Enzyme @pnicolli
- Added testing-library (react and cypress) @pnicolli
- Tiles -> Blocks renaming @sneridagh

## 4.0.0-alpha.9 (2019-10-09)

### Changes

- Rename `blockID` to `id` for view block components, to unify naming in edit-view @sneridagh
- Change the order of the widget decider algorithm to `choices` is chosen before the vocabularies one @sneridagh
- Remove old messages container since it's not used anymore @sneridagh
- Improve the Pastanaga Editor block wrapper container layout, deprecating the hack `.ui.wrapper > *` @sneridagh
- Fix `ArrayWidget` and amend users control panel arrays instantiations @sneridagh

## 4.0.0-alpha.8 (2019-10-05)

### Added

- Upgrade react-intl to latest version @sneridagh

### Changes

- Fix `DefaultView.jsx` warning on missing key @sneridagh

### Internal

- Enable run yarn install on git checkout and git pull in husky @sneridagh
- Disable Cypress blocks tests @sneridagh
- Remove dockerized unit tests @timo
- Add Cypress link test for text blocks @timo

## 4.0.0-alpha.7 (2019-10-02)

### Added

- Add CSS class names to block chooser @timo
- Add Cypress tests for blocks @timo @rodrigo @jakahl

### Changes

- Fix page jump on edit route @sneridagh
- Fixes to users and groups controlpanel i18n strings @nileshgulia1

### Internal

- Change the general naming of the documentation to `developer` documentation @sneridagh
- Add `blockID` prop to block tiles render view, this is handy for some blocks use cases @sneridagh
- Fix flaky Cypress test @sneridagh

## 4.0.0-alpha.6 (2019-09-30)

### Added

- Transfer focus management and keyboard navigation to the tiles engine @sneridagh

### Changes

- Slight amendment to Blocks chooser styling @sneridagh
- The default view for content types `DocumentView.jsx` has been renamed to a more appropiate `DefaultView.jsx` @sneridagh

### Internal

- Add complete husky config @sneridagh
- Add COC.md file @timo

## 4.0.0-alpha.5 (2019-09-28)

### Added

- Default body classes were enhanced to accept path and content type based ones as in Plone @sneridagh

### Changes

- Fix for checkboxes when setting `false` values, this fixes #888 @sneridagh

## 4.0.0-alpha.4 (2019-09-27)

### Added

- Added Users and Groups Controlpanel @nileshgulia1 @csenger @jackahl

### Changes

- Move the Tile Edit wrapper one level up to the tiles engine, so we can simplify how edit tiles are made @sneridagh
- Rename Metadata and Properties in sidebar to Document and Block @jackahl
- Add some German Translations @steffenri, @jackahl

### Internal

- Fix cypress test for file Upload @jackahl
- Dependencies upgrades (router, redux) @sneridagh
- Enhance Cypress createContent keyword to create files and images @timo
- Fix docs build locally @sneridagh

## 4.0.0-alpha.3 (2019-09-22)

### Added

- New tiles chooser @sneridagh

### Internal

- Fail eslint check on any warnings @timo
- Add i18n check on Travis @timo

## 4.0.0-alpha.2 (2019-09-19)

### Changes

- Fix parameter handling in Search view to avoid limiting search results with empty parameters #845 @csenger
- Fix SearchTags handling of keyword vocabulary for anonymous users @csenger
- Fix hero tile being next to a left or right aligned image @jackahl
- Fix toolbar elements showing depending on user permissions @sneridagh

## 4.0.0-alpha.1 (2019-09-17)

### Changes

- Fix test failure for `VersionOverview` component in master after release process @sneridagh
- Improve usability of login form @sneridagh
- Fix creation of image objects from image tile by adding the id as well @sneridagh
- Remove description tile from the default tiles on new content @sneridagh

### Internal

- Update release-it to fix some deprecation messages @sneridagh

## 4.0.0-alpha.0 (2019-09-13)

### Added

- Show images in Rich Text editor @rodfersou @sneridagh
- Full Pastanaga Toolbabr implementation @sneridagh
- Internal API path for containers @bloodbare
- Add toast component @sneridagh
- Add sidebar support for components @sneridagh
- Add Volto version number in control panel @nzambello
- Remove Mosaic component @tisto
- Added toast component in actions @nzambello
- Added translations to italian @nzambello
- Add table tile @robgietema
- Add image sidebar @sneridagh @gomez
- Add delete file button to file Widget @jackahl
- Add link redirect view @robgietema
- Add proper unique id to all fields, based on the fieldset and field name @sneridagh
- Add QueryString widget @robgietema @sneridagh

### Changes

- Add a delay when filtering content in folder contents so it doesn't overload backend @vangheem
- Small UX/UI fixes @sneridagh
- Fix query string search in subjects vocab field @gomez
- Removed the delete button from the title tile @pnicolli
- Rewrite sidebar @robgietma @sneridagh
- Added SidebarPortal component for easier sidebar handling @pnicolli
- Fixed tiles outline in Pastanaga editor @pnicolli
- Fix typos @balavec
- Fix warnings for boolean fields @miziodel
- Fix dropdown styling @robgietema
- Update connected-react-router and fix instantiation of the wrapper component
  to fix the sync problems with the router and the store @sneridagh
- Fix link popup in case you dismiss it without setting anything @sneridagh
- Export history in start-client.jsx for being able to import it from the project for trackers (Matomo, etc) @csenger
- Workflow change awareness on toolbar @robgietema
- Fix reordering in folder contents view and problems with previous windowing settings leaked to current one. @robgietema
- Fix remove link entity of only a part it only removes that part, not the whole entity @robgietema
- Add proper placeholder to the add link feature in the editor @sneridagh
- Fix bulk workflow change in contents view @sneridagh
- Fix regresion on uploading image to root @sneridagh
- Fix hero tile on view if image is missing @sneridagh
- Fix link to contextual contents in toolbar @sneridagh
- Add automatically the wildcard for the `SearchableText` on the @search action @sneridagh

### Internal

- Upgrade lodash to 4.17.15 @tisto
- Fix console errors on tests @sneridagh
- Add development mode for kitkoncept.voltodemo to /api plonebacked @fredvd
- Cleanup map dispatch to props @robgietema
- Fix linting warnings @robgietema
- Remove decorators @robgietema
- Pin mem to 4.0.0 @tisto
- Add razzle-plugin-bundle-analyzer @tisto
- Add bundlewatch @tisto
- Add bundlesize @tisto
- Update base buildout @sneridagh

## 3.1.0 (2019-06-14)

### Added

- Upgrade to react-redux 7.1. It includes the new official hooks for Redux. @sneridagh
- Make Login Route accessible from anywhere in path url @nileshgulia1

### Changes

- Fix basic tiles classes @rodfersou
- Fix video alignment @sneridagh

### Internal

- Upgrade handlebars to 4.1.2 @timo
- Upgrade js-yaml to 3.13.3 @timo
- Upgrade Plone api folder to 5.2rc3 @sneridagh
- Fixes for image/file fields widgets for Guillotina @sneridagh
- Fixes for Cypress Guillotina tests @sneridagh

## 3.0.4 (2019-05-30)

### Changes

### Internal

- Add cypress a11y tests. @timo
- Fix order of arguments when sending the contact form @csenger
- Fix @babel/core import on i18n script @sneridagh

## 3.0.3 (2019-05-13)

### Internal

- Use eslint-config-react-app instead of airbnb + custom config for linting @timo
- More eslint fixes for avoiding parsing errors on decorators @sneridagh
- Add 'prettier' command to check if there are any missing prettier fixes @timo
- Run 'prettier' on Travis and fail the build if there are missing prettier fixes @timo
- Add 'prettier:fix' command to fix all missing prettier fixes at once @timo
- Run 'prettier:fix' once and commit all fixes @timo
- Fix the most important violations reported with the new config @sneridagh

## 3.0.2 (2019-05-10)

### Changes

- Re-add babel-eslint because of the decorators @sneridagh
- Upgrade eslint-config-airbnb @sneridagh

## 3.0.1 (2019-05-10)

### Changes

- Small fix for a missplacement of the hooks plugin in .eslintrc @sneridagh

## 3.0.0 (2019-05-10)

### Added

- Upgrade to Razzle 3 @sneridagh
- contact-form view @cekk
- Add cypress setup for both Plone and Guillotina @sneridagh
- Update SelectWidget and ArrayWidget and related vocabularies actions/reducers
  for the breaking changes in plone.restapi 4.0.0 @davisagli @sneridagh
- Expose request on the promise returned by the api helper @csenger

### Changes

- Several dependencies upgraded @sneridagh
- Fix image of Hero Tile for images in private containers @sneridagh
- Remove enforcement of JSdocs in Volto ESlint rules @sneridagh
- Remove RobotFramework tests in favor of the cypress ones @sneridagh
- Updated docs to highlight some code changes @pigeonflight

## 2.1.3 (2019-04-17)

### Changes

- Update api folder to Plone 5.2 and Python3, update the whole story @sneridagh

## 2.1.2 (2019-04-16)

### Changes

- Fixed issue where it was not possible to click into the title tile above the
  small red bar at the beginning of the line in some browsers. @jackahl
- Docs content editing. @esteele
- Fix the folder_contents view component bby preventing the SearchableText be
  empty if you haven't typed anything in the filter fields yet. This is caused
  by the new ZCatalog in Zope 4. @sneridagh

## 2.1.1 (2019-04-04)

### Changes

- Improved search action, now it supports passing directly the arrayed values
  and it converts it to Plone's query syntax @sneridagh

- Added depth argument to the navigation action, to match the @navigation
  endpoint feature @sneridagh

## 2.1.0 (2019-04-02)

### Added

- Added specific `onMutateTile` for solely use of the Text tile when it mutates
  to another type of tile. This prevents onChangeTile do one thing that it was
  not designed lifting responsibilities from it. @sneridagh
- Added `detached` mode for the text tile so it will be able to render outside
  the Volto editor without all the tile mutation machinery and the keyboard
  handlers. @sneridagh

### Changes

- Small improvements to the internal tile api @sneridagh
- Fix for tiles having dialog box `ENTER` key captured by global tile onKeyDown
  handler, then creating a tile instead of the intended behavior. @sneridagh
- Fix small CSS and import issues @sneridagh
- Fix Invalid Redraft object warning on console @sneridagh

## 2.0.0 (2019-03-25)

### Added

- Tiles refactor, move keyboard listeners and Trash icon to Tiles HOC
  @sneridagh
- Fix tiles navigation via cursors on all available tiles @sneridagh
- Fix UX on HTML tile when navigating via cursors @sneridagh
- Add ability to add new text tile via `Enter` key @sneridagh
- Add create new text tile at the bottom on adding tiles @sneridagh
- Improve general UX on tiles creation and focusing on creation @sneridagh

## 1.10.0 (2019-03-25)

### Added

- Fix npm package generation @sneridagh

## 1.9.0 (2019-03-25)

### Added

- Upgraded to React 16.8 (the one with hooks) @sneridagh
- Upgraded to the recent (at last) released react-redux 7.0beta.0, this release
  solves the performance issues with the new React context and leave them ready
  for the upcoming useRedux hook. This release supports the latest React 16.8.
  @sneridagh
- Upgraded to the latest Router and react-router-config and other required
  upgrades. @sneridagh
- Upgraded to latest redux-connect @sneridagh
- Upgraded to latest razzle @sneridagh

## 1.8.3 (2019-03-21)

### Changes

- Several CSS fixes @sneridagh
- Add several icons @sneridagh

## 1.8.2 (2019-03-21)

### Changes

- Improve README @svx @fredvd
- Pretty Pastanaga UI .overrides stylesheets @sneridagh

## 1.8.1 (2019-03-19)

### Changes

- Fix hero tile View styling, add definitive icon @sneridagh
- Fix the trash icon on the tiles that was displaced by other change @sneridagh

## 1.8.0 (2019-03-15)

### Added

- Hero Tile @nileshgulia1 @sneridagh

### Changes

## 1.7.0 (2019-03-03)

### Added

- Add image-zooming functionality @nileshgulia1

### Changes

- Fix image float/left right on image tile @timo

## 1.6.1 (2019-03-01)

### Changes

- Fix a regression on the add tile button alignment @sneridagh

## 1.6.0 (2019-03-01)

### Added

- Set image width in Volto editor to 50% for images that float left/right @timo
- Ability to navigate through the existing tiles with the cursors. @sneridagh
- HTML Tile for Volto Editor with preview and code prettifier
  @ajayns @nileshgulia1 @sneridagh
- Add error log in the SSR console @sneridagh
- Add SSR helper to get resources (images/files) from the server using the API
  headers. This fixes the missing images on non published resources while editing @sneridagh
- Fix not valid `<div>` tag nested in a `<p>` tag error on tiles and wysiwyg
  field @sneridagh

### Changes

- Clean .variables files from Pastanaga theme since they are already applied by
  the theming engine from the default theme. @sneridagh
- Fix edit forms with richtext fields coming from SSR @sneridagh

## 1.5.2 (2019-02-20)

### Changes

- Fix external images on Image Tile render @sneridagh
- Several fixes reagarding correctness of markup @sneridagh
- Issue with dangerouslySetInnerHTML RichText fields on first SSR load
  apparently fixed (due to the above fix) :) @sneridagh

## 1.5.1 (2019-02-19)

### Changes

- Fix build for projects created with `create-volto-app` @sneridagh
- Fix link view @nileshgulia1

## 1.5.0 (2019-02-19)

### Added

- Add Google Maps tile @nileshgulia1
- Add support for extending Semantic UI Styling using the semantic theme engine
  by adding an `extras` file that can bring into the engine new styles coming
  from third party libs or custom styling code for the local theme. Being this
  applied after semantic default styling, it's the last one in the styling
  cascade easing the develop of new themes. @sneridagh

### Changes

- Prevent Volto hit the @types endpoint (via its action, getTypes()) if the
  user is not authenticated, since it's useless and always returns a 401
  @sneridagh
- Improved readme @sneridagh
- New logo for the Pastanaga Theme referring to Volto and fix header @sneridagh
- Disable SocialSharing component by default @sneridagh
- Fix login tab index for username autofocus and password after tab @sneridagh
- Fix hamburgers menu @sneridagh
- Fix CSS sourcemaps by make postcss stage to accept other stages sourcemaps
  @sneridagh
- Add IE11 fixes by pinning some packages, added documentation in `docs` about
  it and how to deal with it. However, compatibility is _NOT_ guaranteed in
  future Volto releases @sneridagh
- Fix Header scroll in Firefox in case that there are lot of items in the nav
  @sneridagh
- Add supported browsers in README @sneridagh
- Default tile position to center for all the existing tiles @sneridagh

## 1.4.0 (2019-02-15)

### Added

- Add the ability to detect the edit Plone Site hack for show the tiles editor
  on Plone site edit @sneridagh

### Changes

- Bring back the stylelint default configs for IDEs @sneridagh
- Improve ESlint resolvers for special paths (@plone/volto and ~), so IDEs do
  not complain any more with no-unresolved active @sneridagh
- Fix the floating image problem in the Volto Editor @sneridagh

## 1.3.0 (2019-02-13)

### Added

- Improve the definitions of the view/edit tiles components for better
  extensibility. This might be a BREAKING change if you have already used the
  old way to extend/add more tiles, please update to the new one @sneridagh

### Changes

- Fix Travis unit testing false green @sneridagh
- Fix bad Proptype for location in ScrollToTop component @sneridagh

## 1.2.1 (2019-02-04)

### Changes

- Bring back the scroll to top on every route change feature @sneridagh
- Loosen node version, allow LTS (v8 and v10) @sneridagh

## 1.2.0 (2019-01-22)

### Added

- be able to specify custom headers in actions @vangheem
- fix icons used in contents @vangheem
- be able to work with mr.developer @vangheem
- add alias `@plone/volto-original` and `@package` webpack aliases @vangheem
- add `errorViews` configuration @vangheem

### Changes

- Upgrade to Node 10.14.2 @nileshgulia1

## 1.1.0 (2018-12-24)

### Changes

- Fix edit on root @robgietema
- Fix sharing @robgietema
- Fix error on token renew @robgietema
- Fix layout fieldname @bloodbare
- First field in a form will get the focus @robgietema
- Fix download file links @mikejmets
- Fix HMR missbehaving on both server and client @sneridagh
- Upgrade to Node 8.14.0 @timo
- Relaxed node runtime constraints @sneridagh
- Update to latest LESS and Semantic UI version @sneridagh

## Added

- Add .gitattributes file to avoid most Changelog merge conflicts @pnicolli
- Buildout for Python 3 @pbauer
- Websockets support @robgietema
- Subrequests to search and get content actions @robgietema
- Add logos @sneridagh @albertcasado

## 1.0.0 (2018-10-31)

### Added

- Training documentation link @robgietema

## 0.9.5 (2018-10-24)

### Changes

- Fix API*PATH variable using RAZZLE* prefix instead @sneridagh
- Fix FUOC (flash of unstyled content) in production mode @sneridagh
- Fix missing buttons on RichText tiles @sneridagh
- Fix original external `overrides.css` position in the cascade was applied in
  the wrong order in site.overrides in Pastanaga theme @sneridagh
- Fatten widget config @robgietema

## 0.9.4 (2018-10-10)

### Changes

- Fix tags layout @robgietema @jaroel
- Fix imports of views, widgets and tiles @robgietema @jaroel

## 0.9.3 (2018-10-10)

### Changes

- Fix logo import path @robgietema @jaroel

## 0.9.2 (2018-10-10)

### Added

- Automatic customization imports for images @robgietema @jaroel

## 0.9.1 (2018-10-10)

### Added

- Automatic customization imports @robgietema @jaroel

## 0.9.0 (2018-10-04)

### Changes

- Renamed package to Volto @robgietema

## 0.8.3 (2018-10-03)

### Changes

- Fix i18n script for dependency @robgietema

## 0.8.2 (2018-10-03)

### Changes

- Move all dev dependencies to dependencies @robgietema

## 0.8.1 (2018-10-03)

### Changes

- Fix compiling when used as a library @robgietema
- Fix buildout security issue @robgietema

## 0.8.0 (2018-10-03)

### Added

- Move the webpack config to Razzle @sneridagh @robgietema
- Upgrade React to 16.5 @tisto
- Upgrade React to 16.4.2 to fix a server-side vulnerability @tisto
- Support for base url @bloodbare

### Changes

- Merged Guillotina and Plone robot tests @bloodbare
- Don't reset total and batching on pending search @robgietema

## 0.7.0 (2018-07-31)

### Added

- Add Pastanaga Icon System @sneridagh
- Support for nested schemas @robgietema
- New block on return in editor @robgietema
- Added 404 page on page not found @robgietema
- Custom tiles support @sneridagh
- Add full register/password reset views @sneridagh
- Make the list block types configurable @robgietema
- Add all missing German translations @tisto
- Add helper `BodyClass` for appending classes to the `body` tag from View components @sneridagh
- Add Tiles support for Guillotina CMS @bloodbare @sneridagh @robgietema

### Changes

- Pastanaga Editor look and feel improvements and polishment @sneridagh @albertcasado
- Refactor configuration of routes, views and widgets for extensibility @sneridagh @davilima6
- Fix view name class in body element @sneridagh @davilima6
- Refactor actions @robgietema
- Store text tile data in json @robgietema
- Fixed tile add menu @robgietema
- Change to use root import on all config calls @sneridagh
- Fix CSS on tile image view @sneridagh
- Fix broken CSS on alignments left/right @sneridagh
- Tile DE literals translations @sneridagh
- Pass location as prop to child views in main View component in case we require it in some views @sneridagh
- Fix computed displayName from add-display-name Babel plugin for connected components @sneridagh

## 0.6.0 (2018-07-14)

### Added

- Schema widget @robgietema
- User actions and reducers @robgietema
- Group actions and reducers @robgietema
- Roles actions and reducers @robgietema
- Move combineReducers to the store creation level. This will ease the extensibility of them in Plone-React apps. @sneridagh
- Upgrade node to 8.11.2 @sneridagh
- Basic user listing in users controlpanel @robgietema
- Add missing FileWidget import @sneridagh
- Option to delete tiles @robgietema
- Option to add tiles @robgietema
- Image tiles in editor @robgietema
- Align images in editor @robgietema
- Video tiles in editor @robgietema
- Video tiles in editor @robgietema
- Sitemap.xml.gz view @robgietema
- Upload image indicator @robgietema
- Video tile view @robgietema
- Option to reset image @robgietema
- Drag and drop to reorder tiles @robgietema
- Enhanced DraftJS AnchorLink Plugin @robgietema @sneridagh
- Added the configuration required in Webpack config to load CSS modules in the project, required by DraftJS AnchorLink plugin @sneridagh

### Changes

- Styled wysiwyg widget @robgietema
- Switch from accordion to tabs in forms @robgietema
- Upgrade to Node 8.11.1 @tisto
- Replace ExtractionTextCSSPlugin with the new mini-css-extract-plugin, adapt universal-webpack config @sneridagh
- Removed flow @robgietema
- Fix eslint prettier config @robgietema
- Refactor actions and reducers to match restapi docs naming @robgietema
- Fix site root api calls @robgietema
- Change visual editor to use the new tiles api @robgietema
- Fix bug with wrong order input @robgietema
- Fix several problems in the DraftJS AnchorLink plugin @sneridagh
- Replace DraftJS Toolbar plugin H1/H2 buttons for H2/H3 ones @sneridagh
- Sync i18n translations @sneridagh
- Fix CSS .input class scope intrusion on the project introduced by the AnchorLink plugin fork @sneridagh
- Improve search reducer by adding the batching property in the search store.
- Upgrade to Node 8.11.3 @sneridagh

## 0.5.0 (2018-03-23)

### Added

- Pastanaga theme package @jaroel, @robgietema
- Registry based controlpanels @robgietema
- Component documentation @robgietema
- Component documentation examples @VaysseB
- Folder listing view @cekk
- Prettier docs for SCA @nileshgulia1
- Comments, email notification and vocabularies reducers @robgietema
- Pastanaga theme @robgietema
- Pastanaga manage views @robgietema
- Pastanaga theme views @robgietema
- Callout styling to draftjs @robgietema
- Image, file and news item view @robgietema
- Social sharing @robgietema
- Commenting @robgietema
- Tags @robgietema
- Renew login token when almost expired @robgietema
- Cctions reducers @robgietema
- Error reporting with Sentry support on client (default ErrorBoundary), server and Redux middleware @sneridagh
- Tiles reducers @robgietema
- Context aware toolbar @robgietema
- Hamburger menu navigation on mobile @sneridagh
- Editor prototype @robgietema
- Support for null values when reseting a field value @sneridagh

### Changes

- Update plone api versions / bootstrap process @thet
- Fix textwidget proptypes @cekk
- Remove phantomjs @tulikavijay
- Upgrade to node 8 @robgietema
- Switched to draft js plugins editor @robgietema
- Fix paragraph styling in draftjs @robgietema
- Fixed summary and tabular views @robgietema
- Upgrade to React 16 @sneridagh
- Upgrade to Webpack 4 @sneridagh
- Review chunks policy. Keep it in sync with Webpack 4 policy with entrypoint bundles @sneridagh
- Merged block styling to inline toolbar @robgietema
- Actions aware toolbar @sneridagh
- Fix permissions on the toolbar display menu @sneridagh

## 0.4.0 (2017-05-03)

### Added

- Adding tiles @robgietema
- Handle different tiles @robgietema
- Resizing of tiles @robgietema
- Deletion of tiles @robgietema
- Drag and drop of tiles @robgietema
- Basic mosaic grid rendering @robgietema
- Form validation @robgietema
- Notification messages @robgietema

### Changes

- Updated to new history api @robgietema
- Deselect on click outside grid @robgietema

## 0.3.0 (2017-04-29)

### Added

- Personal information @robgietema
- Change password @robgietema
- Password widget @robgietema
- I18n support and translations @robgietema
- Personal preferences @robgietema
- Rename action @robgietema

### Changed

- Fixed favicon @robgietema

## 0.2.0 (2017-04-27)

### Added

- Batch state in folder contents @robgietema
- Batch properties in folder contents @robgietema
- Batch tags in folder contents @robgietema
- Batch rename in folder contents @robgietema
- Diff view @robgietema
- Add revert to version @robgietema
- Create view revision page @robgietema
- Create history list view @robgietema
- Sorting of items in folder contents @robgietema
- Upload files in folder contents @robgietema
- Ordering of columns in folder contents @robgietema
- Ordering of items in folder contents @robgietema
- Pagination in folder contents @robgietema
- Delete in folder contents @robgietema

### Changed

- Only show add and contents in the toolbar when folderish @robgietema
- Diff on words not chars @robgietema

## 0.1.0 (2017-04-20)

### Added

- Folder contents @robgietema
- Sharing menu and view @robgietema
- Display menu @robgietema
- Semantic UI integration @robgietema
- Basic Mosaic setup @robgietema
- Basic Server Side Rendering @robgietema
- Search view @robgietema
- Actions menu @robgietema
- Workflow menu @robgietema
- Add menu @robgietema
- Add and edit forms including widgets @robgietema
- Basic components (navigation, toolbar, breadcrumbs etc) @robgietema
- Authentication including login / logout @robgietema
- Setup build environment @robgietema

### Changed

- Fixed passing intl to the schemaExtender in the ObjectListWidget component. @1bsilver<|MERGE_RESOLUTION|>--- conflicted
+++ resolved
@@ -56,13 +56,8 @@
 ### Documentation
 
 - Updated README.md @ktsrivastava29
-<<<<<<< HEAD
+
 - Added language to code-blocks in md files @ktsrivastava29
-- Added language to codeblocks in md files @ktsrivastava29
-=======
-
-- Added language to code-blocks in md files @ktsrivastava29
->>>>>>> 472e853a
 - Added html_meta values and labels for Intersphinx cross-references from Trainings. @stevepiercy
 - Replaced `docs.voltocms.com` with MyST references. @stevepiercy
 
