# Change Log

## 1.0.1 (unreleased)

### Change

- Fix edit on root @robgietema
- Fix sharing @robgietema
- Fix error on token renew @robgietema
- Fix layout fieldname @bloodbare
- First field in a form will get the focus @robgietema
- Fix download file links @mikejmets

## Added

- Add .gitattributes file to avoid most Changelog merge conflicts @pnicolli
- Buildout for Python 3 @pbauer
<<<<<<< HEAD
- HTML Tile for Volto Editor @ajayns
=======
- Websockets support @robgietema
- Subrequests to search and get content actions @robgietema
>>>>>>> ce66331a

## 1.0.0 (2018-10-31)

### Added

- Training documentation link @robgietema

## 0.9.5 (2018-10-24)

### Changes

- Fix API*PATH variable using RAZZLE* prefix instead @sneridagh
- Fix FUOC (flash of unstyled content) in production mode @sneridagh
- Fix missing buttons on RichText tiles @sneridagh
- Fix original external `overrides.css` position in the cascade was applied in
  the wrong order in site.overrides in Pastanaga theme @sneridagh
- Fatten widget config @robgietema

## 0.9.4 (2018-10-10)

### Changes

- Fix tags layout @robgietema @jaroel
- Fix imports of views, widgets and tiles @robgietema @jaroel

## 0.9.3 (2018-10-10)

### Changes

- Fix logo import path @robgietema @jaroel

## 0.9.2 (2018-10-10)

### Added

- Automatic customization imports for images @robgietema @jaroel

## 0.9.1 (2018-10-10)

### Added

- Automatic customization imports @robgietema @jaroel

## 0.9.0 (2018-10-04)

### Changes

- Renamed package to Volto @robgietema

## 0.8.3 (2018-10-03)

### Changes

- Fix i18n script for dependency @robgietema

## 0.8.2 (2018-10-03)

### Changes

- Move all dev dependencies to dependencies @robgietema

## 0.8.1 (2018-10-03)

### Changes

- Fix compiling when used as a library @robgietema
- Fix buildout security issue @robgietema

## 0.8.0 (2018-10-03)

### Added

- Move the webpack config to Razzle @sneridagh @robgietema
- Upgrade React to 16.5 @tisto
- Upgrade React to 16.4.2 to fix a server-side vulnerability @tisto
- Support for base url @bloodbare

### Changes

- Merged Guillotina and Plone robot tests @bloodbare
- Don't reset total and batching on pending search @robgietema

## 0.7.0 (2018-07-31)

### Added

- Add Pastanaga Icon System @sneridagh
- Support for nested schemas @robgietema
- New block on return in editor @robgietema
- Added 404 page on page not found @robgietema
- Custom tiles support @sneridagh
- Add full register/password reset views @sneridagh
- Make the list block types configurable @robgietema
- Add all missing German translations @tisto
- Add helper `BodyClass` for appending classes to the `body` tag from View components @sneridagh
- Add Tiles support for Guillotina CMS @bloodbare @sneridagh @robgietema

### Changes

- Pastanaga Editor look and feel improvements and polishment @sneridagh @albertcasado
- Refactor configuration of routes, views and widgets for extensibility @sneridagh @davilima6
- Fix view name class in body element @sneridagh @davilima6
- Refactor actions @robgietema
- Store text tile data in json @robgietema
- Fixed tile add menu @robgietema
- Change to use root import on all config calls @sneridagh
- Fix CSS on tile image view @sneridagh
- Fix broken CSS on alignments left/right @sneridagh
- Tile DE literals translations @sneridagh
- Pass location as prop to child views in main View component in case we require it in some views @sneridagh
- Fix computed displayName from add-display-name Babel plugin for connected components @sneridagh

## 0.6.0 (2018-07-14)

### Added

- Schema widget @robgietema
- User actions and reducers @robgietema
- Group actions and reducers @robgietema
- Roles actions and reducers @robgietema
- Move combineReducers to the store creation level. This will ease the extensibility of them in Plone-React apps. @sneridagh
- Upgrade node to 8.11.2 @sneridagh
- Basic user listing in users controlpanel @robgietema
- Add missing FileWidget import @sneridagh
- Option to delete tiles @robgietema
- Option to add tiles @robgietema
- Image tiles in editor @robgietema
- Align images in editor @robgietema
- Video tiles in editor @robgietema
- Video tiles in editor @robgietema
- Sitemap.xml.gz view @robgietema
- Upload image indicator @robgietema
- Video tile view @robgietema
- Option to reset image @robgietema
- Drag and drop to reorder tiles @robgietema
- Enhanced DraftJS AnchorLink Plugin @robgietema @sneridagh
- Added the configuration required in Webpack config to load CSS modules in the project, required by DraftJS AnchorLink plugin @sneridagh

### Changes

- Styled wysiwyg widget @robgietema
- Switch from accordion to tabs in forms @robgietema
- Upgrade to Node 8.11.1 @tisto
- Replace ExtractionTextCSSPlugin with the new mini-css-extract-plugin, adapt universal-webpack config @sneridagh
- Removed flow @robgietema
- Fix eslint prettier config @robgietema
- Refactor actions and reducers to match restapi docs naming @robgietema
- Fix site root api calls @robgietema
- Change visual editor to use the new tiles api @robgietema
- Fix bug with wrong order input @robgietema
- Fix several problems in the DraftJS AnchorLink plugin @sneridagh
- Replace DraftJS Toolbar plugin H1/H2 buttons for H2/H3 ones @sneridagh
- Sync i18n translations @sneridagh
- Fix CSS .input class scope intrusion on the project introduced by the AnchorLink plugin fork @sneridagh
- Improve search reducer by adding the batching property in the search store.
- Upgrade to Node 8.11.3 @sneridagh

## 0.5.0 (2018-03-23)

### Added

- Pastanaga theme package @jaroel, @robgietema
- Registry based controlpanels @robgietema
- Component documentation @robgietema
- Component documentation examples @VaysseB
- Folder listing view @cekk
- Prettier docs for SCA @nileshgulia1
- Comments, email notification and vocabularies reducers @robgietema
- Pastanaga theme @robgietema
- Pastanaga manage views @robgietema
- Pastanaga theme views @robgietema
- Callout styling to draftjs @robgietema
- Image, file and news item view @robgietema
- Social sharing @robgietema
- Commenting @robgietema
- Tags @robgietema
- Renew login token when almost expired @robgietema
- Cctions reducers @robgietema
- Error reporting with Sentry support on client (default ErrorBoundary), server and Redux middleware @sneridagh
- Tiles reducers @robgietema
- Context aware toolbar @robgietema
- Hamburger menu navigation on mobile @sneridagh
- Editor prototype @robgietema
- Support for null values when reseting a field value @sneridagh

### Changes

- Update plone api versions / bootstrap process @thet
- Fix textwidget proptypes @cekk
- Remove phantomjs @tulikavijay
- Upgrade to node 8 @robgietema
- Switched to draft js plugins editor @robgietema
- Fix paragraph styling in draftjs @robgietema
- Fixed summary and tabular views @robgietema
- Upgrade to React 16 @sneridagh
- Upgrade to Webpack 4 @sneridagh
- Review chunks policy. Keep it in sync with Webpack 4 policy with entrypoint bundles @sneridagh
- Merged block styling to inline toolbar @robgietema
- Actions aware toolbar @sneridagh
- Fix permissions on the toolbar display menu @sneridagh

## 0.4.0 (2017-05-03)

### Added

- Adding tiles @robgietema
- Handle different tiles @robgietema
- Resizing of tiles @robgietema
- Deletion of tiles @robgietema
- Drag and drop of tiles @robgietema
- Basic mosaic grid rendering @robgietema
- Form validation @robgietema
- Notification messages @robgietema

### Changes

- Updated to new history api @robgietema
- Deselect on click outside grid @robgietema

## 0.3.0 (2017-04-29)

### Added

- Personal information @robgietema
- Change password @robgietema
- Password widget @robgietema
- I18n support and translations @robgietema
- Personal preferences @robgietema
- Rename action @robgietema

### Changed

- Fixed favicon @robgietema

## 0.2.0 (2017-04-27)

### Added

- Batch state in folder contents @robgietema
- Batch properties in folder contents @robgietema
- Batch tags in folder contents @robgietema
- Batch rename in folder contents @robgietema
- Diff view @robgietema
- Add revert to version @robgietema
- Create view revision page @robgietema
- Create history list view @robgietema
- Sorting of items in folder contents @robgietema
- Upload files in folder contents @robgietema
- Ordering of columns in folder contents @robgietema
- Ordering of items in folder contents @robgietema
- Pagination in folder contents @robgietema
- Delete in folder contents @robgietema

### Changed

- Only show add and contents in the toolbar when folderish @robgietema
- Diff on words not chars @robgietema

## 0.1.0 (2017-04-20)

### Added

- Folder contents @robgietema
- Sharing menu and view @robgietema
- Display menu @robgietema
- Semantic UI integration @robgietema
- Basic Mosaic setup @robgietema
- Basic Server Side Rendering @robgietema
- Search view @robgietema
- Actions menu @robgietema
- Workflow menu @robgietema
- Add menu @robgietema
- Add and edit forms including widgets @robgietema
- Basic components (navigation, toolbar, breadcrumbs etc) @robgietema
- Authentication including login / logout @robgietema
- Setup build environment @robgietema<|MERGE_RESOLUTION|>--- conflicted
+++ resolved
@@ -15,12 +15,9 @@
 
 - Add .gitattributes file to avoid most Changelog merge conflicts @pnicolli
 - Buildout for Python 3 @pbauer
-<<<<<<< HEAD
-- HTML Tile for Volto Editor @ajayns
-=======
 - Websockets support @robgietema
 - Subrequests to search and get content actions @robgietema
->>>>>>> ce66331a
+- HTML Tile for Volto Editor @ajayns
 
 ## 1.0.0 (2018-10-31)
 
