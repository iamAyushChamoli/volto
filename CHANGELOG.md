# Change Log

## 2.1.4 (unreleased)

### Added

- Upgrade to Razzle 3 @sneridagh
- contact-form view @cekk
- Add cypress setup for both Plone and Guillotina @sneridagh

### Changes

- Several dependencies upgraded @sneridagh
- Fix image of Hero Tile for images in private containers @sneridagh
<<<<<<< HEAD
- Remove enforcement of JSdocs in Volto ESlint rules @sneridagh
=======
- Remove RobotFramework tests in favor of the cypress ones @sneridagh
>>>>>>> 8ae99bb5

## 2.1.3 (2019-04-17)

### Changes

- Update api folder to Plone 5.2 and Python3, update the whole story @sneridagh

## 2.1.2 (2019-04-16)

### Changes

- Fixed issue where it was not possible to click into the title tile above the
  small red bar at the beginning of the line in some browsers. @jackahl
- Docs content editing. @esteele
- Fix the folder_contents view component bby preventing the SearchableText be
  empty if you haven't typed anything in the filter fields yet. This is caused
  by the new ZCatalog in Zope 4. @sneridagh

## 2.1.1 (2019-04-04)

### Changes

- Improved search action, now it supports passing directly the arrayed values
  and it converts it to Plone's query syntax @sneridagh

- Added depth argument to the navigation action, to match the @navigation
  endpoint feature @sneridagh

## 2.1.0 (2019-04-02)

### Added

- Added specific `onMutateTile` for solely use of the Text tile when it mutates
  to another type of tile. This prevents onChangeTile do one thing that it was
  not designed lifting responsibilities from it. @sneridagh
- Added `detached` mode for the text tile so it will be able to render outside
  the Volto editor without all the tile mutation machinery and the keyboard
  handlers. @sneridagh

### Changes

- Small improvements to the internal tile api @sneridagh
- Fix for tiles having dialog box `ENTER` key captured by global tile onKeyDown
  handler, then creating a tile instead of the intended behavior. @sneridagh
- Fix small CSS and import issues @sneridagh
- Fix Invalid Redraft object warning on console @sneridagh

## 2.0.0 (2019-03-25)

### Added

- Tiles refactor, move keyboard listeners and Trash icon to Tiles HOC
  @sneridagh
- Fix tiles navigation via cursors on all available tiles @sneridagh
- Fix UX on HTML tile when navigating via cursors @sneridagh
- Add ability to add new text tile via `Enter` key @sneridagh
- Add create new text tile at the bottom on adding tiles @sneridagh
- Improve general UX on tiles creation and focusing on creation @sneridagh

## 1.10.0 (2019-03-25)

### Added

- Fix npm package generation @sneridagh

## 1.9.0 (2019-03-25)

### Added

- Upgraded to React 16.8 (the one with hooks) @sneridagh
- Upgraded to the recent (at last) released react-redux 7.0beta.0, this release
  solves the performance issues with the new React context and leave them ready
  for the upcoming useRedux hook. This release supports the latest React 16.8.
  @sneridagh
- Upgraded to the latest Router and react-router-config and other required
  upgrades. @sneridagh
- Upgraded to latest redux-connect @sneridagh
- Upgraded to latest razzle @sneridagh

## 1.8.3 (2019-03-21)

### Changes

- Several CSS fixes @sneridagh
- Add several icons @sneridagh

## 1.8.2 (2019-03-21)

### Changes

- Improve README @svx @fredvd
- Pretty Pastanaga UI .overrides stylesheets @sneridagh

## 1.8.1 (2019-03-19)

### Changes

- Fix hero tile View styling, add definitive icon @sneridagh
- Fix the trash icon on the tiles that was displaced by other change @sneridagh

## 1.8.0 (2019-03-15)

### Added

- Hero Tile @nileshgulia1 @sneridagh

### Changes

## 1.7.0 (2019-03-03)

### Added

- Add image-zooming functionality @nileshgulia1

### Changes

- Fix image float/left right on image tile @timo

## 1.6.1 (2019-03-01)

### Changes

- Fix a regression on the add tile button alignment @sneridagh

## 1.6.0 (2019-03-01)

### Added

- Set image width in Volto editor to 50% for images that float left/right @timo
- Ability to navigate through the existing tiles with the cursors. @sneridagh
- HTML Tile for Volto Editor with preview and code prettifier
  @ajayns @nileshgulia1 @sneridagh
- Add error log in the SSR console @sneridagh
- Add SSR helper to get resources (images/files) from the server using the API
  headers. This fixes the missing images on non published resources while editing @sneridagh
- Fix not valid `<div>` tag nested in a `<p>` tag error on tiles and wysiwyg
  field @sneridagh

### Changes

- Clean .variables files from Pastanaga theme since they are already applied by
  the theming engine from the default theme. @sneridagh
- Fix edit forms with richtext fields coming from SSR @sneridagh

## 1.5.2 (2019-02-20)

### Changes

- Fix external images on Image Tile render @sneridagh
- Several fixes reagarding correctness of markup @sneridagh
- Issue with dangerouslySetInnerHTML RichText fields on first SSR load
  apparently fixed (due to the above fix) :) @sneridagh

## 1.5.1 (2019-02-19)

### Changes

- Fix build for projects created with `create-volto-app` @sneridagh
- Fix link view @nileshgulia1

## 1.5.0 (2019-02-19)

### Added

- Add Google Maps tile @nileshgulia1
- Add support for extending Semantic UI Styling using the semantic theme engine
  by adding an `extras` file that can bring into the engine new styles coming
  from third party libs or custom styling code for the local theme. Being this
  applied after semantic default styling, it's the last one in the styling
  cascade easing the develop of new themes. @sneridagh

### Changes

- Prevent Volto hit the @types endpoint (via its action, getTypes()) if the
  user is not authenticated, since it's useless and always returns a 401
  @sneridagh
- Improved readme @sneridagh
- New logo for the Pastanaga Theme referring to Volto and fix header @sneridagh
- Disable SocialSharing component by default @sneridagh
- Fix login tab index for username autofocus and password after tab @sneridagh
- Fix hamburgers menu @sneridagh
- Fix CSS sourcemaps by make postcss stage to accept other stages sourcemaps
  @sneridagh
- Add IE11 fixes by pinning some packages, added documentation in `docs` about
  it and how to deal with it. However, compatibility is _NOT_ guaranteed in
  future Volto releases @sneridagh
- Fix Header scroll in Firefox in case that there are lot of items in the nav
  @sneridagh
- Add supported browsers in README @sneridagh
- Default tile position to center for all the existing tiles @sneridagh

## 1.4.0 (2019-02-15)

### Added

- Add the ability to detect the edit Plone Site hack for show the tiles editor
  on Plone site edit @sneridagh

### Changes

- Bring back the stylelint default configs for IDEs @sneridagh
- Improve ESlint resolvers for special paths (@plone/volto and ~), so IDEs do
  not complain any more with no-unresolved active @sneridagh
- Fix the floating image problem in the Volto Editor @sneridagh

## 1.3.0 (2019-02-13)

### Added

- Improve the definitions of the view/edit tiles components for better
  extensibility. This might be a BREAKING change if you have already used the
  old way to extend/add more tiles, please update to the new one @sneridagh

### Changes

- Fix Travis unit testing false green @sneridagh
- Fix bad Proptype for location in ScrollToTop component @sneridagh

## 1.2.1 (2019-02-04)

### Changes

- Bring back the scroll to top on every route change feature @sneridagh
- Loosen node version, allow LTS (v8 and v10) @sneridagh

## 1.2.0 (2019-01-22)

### Added

- be able to specify custom headers in actions @vangheem
- fix icons used in contents @vangheem
- be able to work with mr.developer @vangheem
- add alias `@plone/volto-original` and `@package` webpack aliases @vangheem
- add `errorViews` configuration @vangheem

### Changes

- Upgrade to Node 10.14.2 @nileshgulia1

## 1.1.0 (2018-12-24)

### Changes

- Fix edit on root @robgietema
- Fix sharing @robgietema
- Fix error on token renew @robgietema
- Fix layout fieldname @bloodbare
- First field in a form will get the focus @robgietema
- Fix download file links @mikejmets
- Fix HMR missbehaving on both server and client @sneridagh
- Upgrade to Node 8.14.0 @timo
- Relaxed node runtime constraints @sneridagh
- Update to latest LESS and Semantic UI version @sneridagh

## Added

- Add .gitattributes file to avoid most Changelog merge conflicts @pnicolli
- Buildout for Python 3 @pbauer
- Websockets support @robgietema
- Subrequests to search and get content actions @robgietema
- Add logos @sneridagh @albertcasado

## 1.0.0 (2018-10-31)

### Added

- Training documentation link @robgietema

## 0.9.5 (2018-10-24)

### Changes

- Fix API*PATH variable using RAZZLE* prefix instead @sneridagh
- Fix FUOC (flash of unstyled content) in production mode @sneridagh
- Fix missing buttons on RichText tiles @sneridagh
- Fix original external `overrides.css` position in the cascade was applied in
  the wrong order in site.overrides in Pastanaga theme @sneridagh
- Fatten widget config @robgietema

## 0.9.4 (2018-10-10)

### Changes

- Fix tags layout @robgietema @jaroel
- Fix imports of views, widgets and tiles @robgietema @jaroel

## 0.9.3 (2018-10-10)

### Changes

- Fix logo import path @robgietema @jaroel

## 0.9.2 (2018-10-10)

### Added

- Automatic customization imports for images @robgietema @jaroel

## 0.9.1 (2018-10-10)

### Added

- Automatic customization imports @robgietema @jaroel

## 0.9.0 (2018-10-04)

### Changes

- Renamed package to Volto @robgietema

## 0.8.3 (2018-10-03)

### Changes

- Fix i18n script for dependency @robgietema

## 0.8.2 (2018-10-03)

### Changes

- Move all dev dependencies to dependencies @robgietema

## 0.8.1 (2018-10-03)

### Changes

- Fix compiling when used as a library @robgietema
- Fix buildout security issue @robgietema

## 0.8.0 (2018-10-03)

### Added

- Move the webpack config to Razzle @sneridagh @robgietema
- Upgrade React to 16.5 @tisto
- Upgrade React to 16.4.2 to fix a server-side vulnerability @tisto
- Support for base url @bloodbare

### Changes

- Merged Guillotina and Plone robot tests @bloodbare
- Don't reset total and batching on pending search @robgietema

## 0.7.0 (2018-07-31)

### Added

- Add Pastanaga Icon System @sneridagh
- Support for nested schemas @robgietema
- New block on return in editor @robgietema
- Added 404 page on page not found @robgietema
- Custom tiles support @sneridagh
- Add full register/password reset views @sneridagh
- Make the list block types configurable @robgietema
- Add all missing German translations @tisto
- Add helper `BodyClass` for appending classes to the `body` tag from View components @sneridagh
- Add Tiles support for Guillotina CMS @bloodbare @sneridagh @robgietema

### Changes

- Pastanaga Editor look and feel improvements and polishment @sneridagh @albertcasado
- Refactor configuration of routes, views and widgets for extensibility @sneridagh @davilima6
- Fix view name class in body element @sneridagh @davilima6
- Refactor actions @robgietema
- Store text tile data in json @robgietema
- Fixed tile add menu @robgietema
- Change to use root import on all config calls @sneridagh
- Fix CSS on tile image view @sneridagh
- Fix broken CSS on alignments left/right @sneridagh
- Tile DE literals translations @sneridagh
- Pass location as prop to child views in main View component in case we require it in some views @sneridagh
- Fix computed displayName from add-display-name Babel plugin for connected components @sneridagh

## 0.6.0 (2018-07-14)

### Added

- Schema widget @robgietema
- User actions and reducers @robgietema
- Group actions and reducers @robgietema
- Roles actions and reducers @robgietema
- Move combineReducers to the store creation level. This will ease the extensibility of them in Plone-React apps. @sneridagh
- Upgrade node to 8.11.2 @sneridagh
- Basic user listing in users controlpanel @robgietema
- Add missing FileWidget import @sneridagh
- Option to delete tiles @robgietema
- Option to add tiles @robgietema
- Image tiles in editor @robgietema
- Align images in editor @robgietema
- Video tiles in editor @robgietema
- Video tiles in editor @robgietema
- Sitemap.xml.gz view @robgietema
- Upload image indicator @robgietema
- Video tile view @robgietema
- Option to reset image @robgietema
- Drag and drop to reorder tiles @robgietema
- Enhanced DraftJS AnchorLink Plugin @robgietema @sneridagh
- Added the configuration required in Webpack config to load CSS modules in the project, required by DraftJS AnchorLink plugin @sneridagh

### Changes

- Styled wysiwyg widget @robgietema
- Switch from accordion to tabs in forms @robgietema
- Upgrade to Node 8.11.1 @tisto
- Replace ExtractionTextCSSPlugin with the new mini-css-extract-plugin, adapt universal-webpack config @sneridagh
- Removed flow @robgietema
- Fix eslint prettier config @robgietema
- Refactor actions and reducers to match restapi docs naming @robgietema
- Fix site root api calls @robgietema
- Change visual editor to use the new tiles api @robgietema
- Fix bug with wrong order input @robgietema
- Fix several problems in the DraftJS AnchorLink plugin @sneridagh
- Replace DraftJS Toolbar plugin H1/H2 buttons for H2/H3 ones @sneridagh
- Sync i18n translations @sneridagh
- Fix CSS .input class scope intrusion on the project introduced by the AnchorLink plugin fork @sneridagh
- Improve search reducer by adding the batching property in the search store.
- Upgrade to Node 8.11.3 @sneridagh

## 0.5.0 (2018-03-23)

### Added

- Pastanaga theme package @jaroel, @robgietema
- Registry based controlpanels @robgietema
- Component documentation @robgietema
- Component documentation examples @VaysseB
- Folder listing view @cekk
- Prettier docs for SCA @nileshgulia1
- Comments, email notification and vocabularies reducers @robgietema
- Pastanaga theme @robgietema
- Pastanaga manage views @robgietema
- Pastanaga theme views @robgietema
- Callout styling to draftjs @robgietema
- Image, file and news item view @robgietema
- Social sharing @robgietema
- Commenting @robgietema
- Tags @robgietema
- Renew login token when almost expired @robgietema
- Cctions reducers @robgietema
- Error reporting with Sentry support on client (default ErrorBoundary), server and Redux middleware @sneridagh
- Tiles reducers @robgietema
- Context aware toolbar @robgietema
- Hamburger menu navigation on mobile @sneridagh
- Editor prototype @robgietema
- Support for null values when reseting a field value @sneridagh

### Changes

- Update plone api versions / bootstrap process @thet
- Fix textwidget proptypes @cekk
- Remove phantomjs @tulikavijay
- Upgrade to node 8 @robgietema
- Switched to draft js plugins editor @robgietema
- Fix paragraph styling in draftjs @robgietema
- Fixed summary and tabular views @robgietema
- Upgrade to React 16 @sneridagh
- Upgrade to Webpack 4 @sneridagh
- Review chunks policy. Keep it in sync with Webpack 4 policy with entrypoint bundles @sneridagh
- Merged block styling to inline toolbar @robgietema
- Actions aware toolbar @sneridagh
- Fix permissions on the toolbar display menu @sneridagh

## 0.4.0 (2017-05-03)

### Added

- Adding tiles @robgietema
- Handle different tiles @robgietema
- Resizing of tiles @robgietema
- Deletion of tiles @robgietema
- Drag and drop of tiles @robgietema
- Basic mosaic grid rendering @robgietema
- Form validation @robgietema
- Notification messages @robgietema

### Changes

- Updated to new history api @robgietema
- Deselect on click outside grid @robgietema

## 0.3.0 (2017-04-29)

### Added

- Personal information @robgietema
- Change password @robgietema
- Password widget @robgietema
- I18n support and translations @robgietema
- Personal preferences @robgietema
- Rename action @robgietema

### Changed

- Fixed favicon @robgietema

## 0.2.0 (2017-04-27)

### Added

- Batch state in folder contents @robgietema
- Batch properties in folder contents @robgietema
- Batch tags in folder contents @robgietema
- Batch rename in folder contents @robgietema
- Diff view @robgietema
- Add revert to version @robgietema
- Create view revision page @robgietema
- Create history list view @robgietema
- Sorting of items in folder contents @robgietema
- Upload files in folder contents @robgietema
- Ordering of columns in folder contents @robgietema
- Ordering of items in folder contents @robgietema
- Pagination in folder contents @robgietema
- Delete in folder contents @robgietema

### Changed

- Only show add and contents in the toolbar when folderish @robgietema
- Diff on words not chars @robgietema

## 0.1.0 (2017-04-20)

### Added

- Folder contents @robgietema
- Sharing menu and view @robgietema
- Display menu @robgietema
- Semantic UI integration @robgietema
- Basic Mosaic setup @robgietema
- Basic Server Side Rendering @robgietema
- Search view @robgietema
- Actions menu @robgietema
- Workflow menu @robgietema
- Add menu @robgietema
- Add and edit forms including widgets @robgietema
- Basic components (navigation, toolbar, breadcrumbs etc) @robgietema
- Authentication including login / logout @robgietema
- Setup build environment @robgietema<|MERGE_RESOLUTION|>--- conflicted
+++ resolved
@@ -12,11 +12,8 @@
 
 - Several dependencies upgraded @sneridagh
 - Fix image of Hero Tile for images in private containers @sneridagh
-<<<<<<< HEAD
 - Remove enforcement of JSdocs in Volto ESlint rules @sneridagh
-=======
 - Remove RobotFramework tests in favor of the cypress ones @sneridagh
->>>>>>> 8ae99bb5
 
 ## 2.1.3 (2019-04-17)
 
