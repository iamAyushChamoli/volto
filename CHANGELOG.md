# Change Log

## 0.5.0 (unreleased)
### Added
- Added pastanaga theme package @jaroel, @robgietema
- Added registry based controlpanels @robgietema
<<<<<<< HEAD
- Update plone api versions / bootstrap process @thet
=======
- Added component documentation @robgietema
- Added component documentation examples @VaysseB
- Added folder listing view @cekk
- Fix textwidget proptypes @cekk
>>>>>>> 7852c9f4

## 0.4.0 (2017-05-03)
### Added
- Adding tiles @robgietema
- Handle different tiles @robgietema
- Resizing of tiles @robgietema
- Deletion of tiles @robgietema
- Drag and drop of tiles @robgietema
- Basic mosaic grid rendering @robgietema
- Form validation @robgietema
- Notification messages @robgietema

### Changes
- Updated to new history api @robgietema
- Deselect on click outside grid @robgietema

## 0.3.0 (2017-04-29)
### Added
- Personal information @robgietema
- Change password @robgietema
- Password widget @robgietema
- I18n support and translations @robgietema
- Personal preferences @robgietema
- Rename action @robgietema

### Changed
- Fixed favicon @robgietema

## 0.2.0 (2017-04-27)
### Added
- Batch state in folder contents @robgietema
- Batch properties in folder contents @robgietema
- Batch tags in folder contents @robgietema
- Batch rename in folder contents @robgietema
- Diff view @robgietema
- Add revert to version @robgietema
- Create view revision page @robgietema
- Create history list view @robgietema
- Sorting of items in folder contents @robgietema
- Upload files in folder contents @robgietema
- Ordering of columns in folder contents @robgietema
- Ordering of items in folder contents @robgietema
- Pagination in folder contents @robgietema
- Delete in folder contents @robgietema

### Changed
- Only show add and contents in the toolbar when folderish @robgietema
- Diff on words not chars @robgietema

## 0.1.0 (2017-04-20)
### Added
- Folder contents @robgietema
- Sharing menu and view @robgietema
- Display menu @robgietema
- Semantic UI integration @robgietema
- Basic Mosaic setup @robgietema
- Basic Server Side Rendering @robgietema
- Search view @robgietema
- Actions menu @robgietema
- Workflow menu @robgietema
- Add menu @robgietema
- Add and edit forms including widgets @robgietema
- Basic components (navigation, toolbar, breadcrumbs etc) @robgietema
- Authentication including login / logout @robgietema
- Setup build environment @robgietema<|MERGE_RESOLUTION|>--- conflicted
+++ resolved
@@ -4,14 +4,11 @@
 ### Added
 - Added pastanaga theme package @jaroel, @robgietema
 - Added registry based controlpanels @robgietema
-<<<<<<< HEAD
 - Update plone api versions / bootstrap process @thet
-=======
 - Added component documentation @robgietema
 - Added component documentation examples @VaysseB
 - Added folder listing view @cekk
 - Fix textwidget proptypes @cekk
->>>>>>> 7852c9f4
 
 ## 0.4.0 (2017-05-03)
 ### Added
