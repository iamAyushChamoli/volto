# Change Log

## 1.5.2 (unreleased)

### Added

### Changes

## 1.5.1 (2019-02-19)

### Changes

- Fix build for projects created with `create-volto-app` @sneridagh

## 1.5.0 (2019-02-19)

### Added

- Add Google Maps tile @nileshgulia1
- Add support for extending Semantic UI Styling using the semantic theme engine
  by adding an `extras` file that can bring into the engine new styles coming
  from third party libs or custom styling code for the local theme. Being this
  applied after semantic default styling, it's the last one in the styling
  cascade easing the develop of new themes. @sneridagh

### Changes

- Prevent Volto hit the @types endpoint (via its action, getTypes()) if the
  user is not authenticated, since it's useless and always returns a 401
  @sneridagh
- Improved readme @sneridagh
- New logo for the Pastanaga Theme referring to Volto and fix header @sneridagh
- Disable SocialSharing component by default @sneridagh
- Fix login tab index for username autofocus and password after tab @sneridagh
- Fix hamburgers menu @sneridagh
- Fix CSS sourcemaps by make postcss stage to accept other stages sourcemaps
  @sneridagh
<<<<<<< HEAD
- Fix link view @nileshgulia1
- Add IE11 compatibility by pinning some packages, added documentation in
  `docs` about it @sneridagh
=======
- Add IE11 fixes by pinning some packages, added documentation in `docs` about
  it and how to deal with it. However, compatibility is *NOT* guaranteed in
  future Volto releases @sneridagh
- Fix Header scroll in Firefox in case that there are lot of items in the nav
  @sneridagh
- Add supported browsers in README @sneridagh
- Default tile position to center for all the existing tiles @sneridagh
>>>>>>> 09bf1986


## 1.4.0 (2019-02-15)

### Added

- Add the ability to detect the edit Plone Site hack for show the tiles editor
  on Plone site edit @sneridagh

### Changes

- Bring back the stylelint default configs for IDEs @sneridagh
- Improve ESlint resolvers for special paths (@plone/volto and ~), so IDEs do
  not complain any more with no-unresolved active @sneridagh
- Fix the floating image problem in the Volto Editor @sneridagh

## 1.3.0 (2019-02-13)

### Added

 - Improve the definitions of the view/edit tiles components for better
   extensibility. This might be a BREAKING change if you have already used the
   old way to extend/add more tiles, please update to the new one @sneridagh

### Changes

 - Fix Travis unit testing false green @sneridagh
 - Fix bad Proptype for location in ScrollToTop component @sneridagh

## 1.2.1 (2019-02-04)

### Changes

 - Bring back the scroll to top on every route change feature @sneridagh
 - Loosen node version, allow LTS (v8 and v10) @sneridagh

## 1.2.0 (2019-01-22)

### Added

- be able to specify custom headers in actions @vangheem
- fix icons used in contents @vangheem
- be able to work with mr.developer @vangheem
- add alias `@plone/volto-original` and `@package` webpack aliases @vangheem
- add `errorViews` configuration @vangheem

### Changes

- Upgrade to Node 10.14.2 @nileshgulia1

## 1.1.0 (2018-12-24)

### Changes

- Fix edit on root @robgietema
- Fix sharing @robgietema
- Fix error on token renew @robgietema
- Fix layout fieldname @bloodbare
- First field in a form will get the focus @robgietema
- Fix download file links @mikejmets
- Fix HMR missbehaving on both server and client @sneridagh
- Upgrade to Node 8.14.0 @timo
- Relaxed node runtime constraints @sneridagh
- Update to latest LESS and Semantic UI version @sneridagh

## Added

- Add .gitattributes file to avoid most Changelog merge conflicts @pnicolli
- Buildout for Python 3 @pbauer
- Websockets support @robgietema
- Subrequests to search and get content actions @robgietema
- Add logos @sneridagh @albertcasado

## 1.0.0 (2018-10-31)

### Added

- Training documentation link @robgietema

## 0.9.5 (2018-10-24)

### Changes

- Fix API*PATH variable using RAZZLE* prefix instead @sneridagh
- Fix FUOC (flash of unstyled content) in production mode @sneridagh
- Fix missing buttons on RichText tiles @sneridagh
- Fix original external `overrides.css` position in the cascade was applied in
  the wrong order in site.overrides in Pastanaga theme @sneridagh
- Fatten widget config @robgietema

## 0.9.4 (2018-10-10)

### Changes

- Fix tags layout @robgietema @jaroel
- Fix imports of views, widgets and tiles @robgietema @jaroel

## 0.9.3 (2018-10-10)

### Changes

- Fix logo import path @robgietema @jaroel

## 0.9.2 (2018-10-10)

### Added

- Automatic customization imports for images @robgietema @jaroel

## 0.9.1 (2018-10-10)

### Added

- Automatic customization imports @robgietema @jaroel

## 0.9.0 (2018-10-04)

### Changes

- Renamed package to Volto @robgietema

## 0.8.3 (2018-10-03)

### Changes

- Fix i18n script for dependency @robgietema

## 0.8.2 (2018-10-03)

### Changes

- Move all dev dependencies to dependencies @robgietema

## 0.8.1 (2018-10-03)

### Changes

- Fix compiling when used as a library @robgietema
- Fix buildout security issue @robgietema

## 0.8.0 (2018-10-03)

### Added

- Move the webpack config to Razzle @sneridagh @robgietema
- Upgrade React to 16.5 @tisto
- Upgrade React to 16.4.2 to fix a server-side vulnerability @tisto
- Support for base url @bloodbare

### Changes

- Merged Guillotina and Plone robot tests @bloodbare
- Don't reset total and batching on pending search @robgietema

## 0.7.0 (2018-07-31)

### Added

- Add Pastanaga Icon System @sneridagh
- Support for nested schemas @robgietema
- New block on return in editor @robgietema
- Added 404 page on page not found @robgietema
- Custom tiles support @sneridagh
- Add full register/password reset views @sneridagh
- Make the list block types configurable @robgietema
- Add all missing German translations @tisto
- Add helper `BodyClass` for appending classes to the `body` tag from View components @sneridagh
- Add Tiles support for Guillotina CMS @bloodbare @sneridagh @robgietema

### Changes

- Pastanaga Editor look and feel improvements and polishment @sneridagh @albertcasado
- Refactor configuration of routes, views and widgets for extensibility @sneridagh @davilima6
- Fix view name class in body element @sneridagh @davilima6
- Refactor actions @robgietema
- Store text tile data in json @robgietema
- Fixed tile add menu @robgietema
- Change to use root import on all config calls @sneridagh
- Fix CSS on tile image view @sneridagh
- Fix broken CSS on alignments left/right @sneridagh
- Tile DE literals translations @sneridagh
- Pass location as prop to child views in main View component in case we require it in some views @sneridagh
- Fix computed displayName from add-display-name Babel plugin for connected components @sneridagh

## 0.6.0 (2018-07-14)

### Added

- Schema widget @robgietema
- User actions and reducers @robgietema
- Group actions and reducers @robgietema
- Roles actions and reducers @robgietema
- Move combineReducers to the store creation level. This will ease the extensibility of them in Plone-React apps. @sneridagh
- Upgrade node to 8.11.2 @sneridagh
- Basic user listing in users controlpanel @robgietema
- Add missing FileWidget import @sneridagh
- Option to delete tiles @robgietema
- Option to add tiles @robgietema
- Image tiles in editor @robgietema
- Align images in editor @robgietema
- Video tiles in editor @robgietema
- Video tiles in editor @robgietema
- Sitemap.xml.gz view @robgietema
- Upload image indicator @robgietema
- Video tile view @robgietema
- Option to reset image @robgietema
- Drag and drop to reorder tiles @robgietema
- Enhanced DraftJS AnchorLink Plugin @robgietema @sneridagh
- Added the configuration required in Webpack config to load CSS modules in the project, required by DraftJS AnchorLink plugin @sneridagh

### Changes

- Styled wysiwyg widget @robgietema
- Switch from accordion to tabs in forms @robgietema
- Upgrade to Node 8.11.1 @tisto
- Replace ExtractionTextCSSPlugin with the new mini-css-extract-plugin, adapt universal-webpack config @sneridagh
- Removed flow @robgietema
- Fix eslint prettier config @robgietema
- Refactor actions and reducers to match restapi docs naming @robgietema
- Fix site root api calls @robgietema
- Change visual editor to use the new tiles api @robgietema
- Fix bug with wrong order input @robgietema
- Fix several problems in the DraftJS AnchorLink plugin @sneridagh
- Replace DraftJS Toolbar plugin H1/H2 buttons for H2/H3 ones @sneridagh
- Sync i18n translations @sneridagh
- Fix CSS .input class scope intrusion on the project introduced by the AnchorLink plugin fork @sneridagh
- Improve search reducer by adding the batching property in the search store.
- Upgrade to Node 8.11.3 @sneridagh

## 0.5.0 (2018-03-23)

### Added

- Pastanaga theme package @jaroel, @robgietema
- Registry based controlpanels @robgietema
- Component documentation @robgietema
- Component documentation examples @VaysseB
- Folder listing view @cekk
- Prettier docs for SCA @nileshgulia1
- Comments, email notification and vocabularies reducers @robgietema
- Pastanaga theme @robgietema
- Pastanaga manage views @robgietema
- Pastanaga theme views @robgietema
- Callout styling to draftjs @robgietema
- Image, file and news item view @robgietema
- Social sharing @robgietema
- Commenting @robgietema
- Tags @robgietema
- Renew login token when almost expired @robgietema
- Cctions reducers @robgietema
- Error reporting with Sentry support on client (default ErrorBoundary), server and Redux middleware @sneridagh
- Tiles reducers @robgietema
- Context aware toolbar @robgietema
- Hamburger menu navigation on mobile @sneridagh
- Editor prototype @robgietema
- Support for null values when reseting a field value @sneridagh

### Changes

- Update plone api versions / bootstrap process @thet
- Fix textwidget proptypes @cekk
- Remove phantomjs @tulikavijay
- Upgrade to node 8 @robgietema
- Switched to draft js plugins editor @robgietema
- Fix paragraph styling in draftjs @robgietema
- Fixed summary and tabular views @robgietema
- Upgrade to React 16 @sneridagh
- Upgrade to Webpack 4 @sneridagh
- Review chunks policy. Keep it in sync with Webpack 4 policy with entrypoint bundles @sneridagh
- Merged block styling to inline toolbar @robgietema
- Actions aware toolbar @sneridagh
- Fix permissions on the toolbar display menu @sneridagh

## 0.4.0 (2017-05-03)

### Added

- Adding tiles @robgietema
- Handle different tiles @robgietema
- Resizing of tiles @robgietema
- Deletion of tiles @robgietema
- Drag and drop of tiles @robgietema
- Basic mosaic grid rendering @robgietema
- Form validation @robgietema
- Notification messages @robgietema

### Changes

- Updated to new history api @robgietema
- Deselect on click outside grid @robgietema

## 0.3.0 (2017-04-29)

### Added

- Personal information @robgietema
- Change password @robgietema
- Password widget @robgietema
- I18n support and translations @robgietema
- Personal preferences @robgietema
- Rename action @robgietema

### Changed

- Fixed favicon @robgietema

## 0.2.0 (2017-04-27)

### Added

- Batch state in folder contents @robgietema
- Batch properties in folder contents @robgietema
- Batch tags in folder contents @robgietema
- Batch rename in folder contents @robgietema
- Diff view @robgietema
- Add revert to version @robgietema
- Create view revision page @robgietema
- Create history list view @robgietema
- Sorting of items in folder contents @robgietema
- Upload files in folder contents @robgietema
- Ordering of columns in folder contents @robgietema
- Ordering of items in folder contents @robgietema
- Pagination in folder contents @robgietema
- Delete in folder contents @robgietema

### Changed

- Only show add and contents in the toolbar when folderish @robgietema
- Diff on words not chars @robgietema

## 0.1.0 (2017-04-20)

### Added

- Folder contents @robgietema
- Sharing menu and view @robgietema
- Display menu @robgietema
- Semantic UI integration @robgietema
- Basic Mosaic setup @robgietema
- Basic Server Side Rendering @robgietema
- Search view @robgietema
- Actions menu @robgietema
- Workflow menu @robgietema
- Add menu @robgietema
- Add and edit forms including widgets @robgietema
- Basic components (navigation, toolbar, breadcrumbs etc) @robgietema
- Authentication including login / logout @robgietema
- Setup build environment @robgietema<|MERGE_RESOLUTION|>--- conflicted
+++ resolved
@@ -11,6 +11,7 @@
 ### Changes
 
 - Fix build for projects created with `create-volto-app` @sneridagh
+- Fix link view @nileshgulia1
 
 ## 1.5.0 (2019-02-19)
 
@@ -35,11 +36,6 @@
 - Fix hamburgers menu @sneridagh
 - Fix CSS sourcemaps by make postcss stage to accept other stages sourcemaps
   @sneridagh
-<<<<<<< HEAD
-- Fix link view @nileshgulia1
-- Add IE11 compatibility by pinning some packages, added documentation in
-  `docs` about it @sneridagh
-=======
 - Add IE11 fixes by pinning some packages, added documentation in `docs` about
   it and how to deal with it. However, compatibility is *NOT* guaranteed in
   future Volto releases @sneridagh
@@ -47,7 +43,6 @@
   @sneridagh
 - Add supported browsers in README @sneridagh
 - Default tile position to center for all the existing tiles @sneridagh
->>>>>>> 09bf1986
 
 
 ## 1.4.0 (2019-02-15)
