--- conflicted
+++ resolved
@@ -16,12 +16,10 @@
 - Fix hamburgers menu @sneridagh
 - Fix CSS sourcemaps by make postcss stage to accept other stages sourcemaps
   @sneridagh
-<<<<<<< HEAD
 - Fix link view @nileshgulia1
-=======
 - Add IE11 compatibility by pinning some packages, added documentation in
   `docs` about it @sneridagh
->>>>>>> ec216a95
+
 
 ## 1.4.0 (2019-02-15)
 
