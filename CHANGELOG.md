# Change Log

## 0.7.0 (unreleased)

### Added

### Changes

## 0.6.0 (2018-07-14)

### Added

* Schema widget @robgietema
* User actions and reducers @robgietema
* Group actions and reducers @robgietema
* Roles actions and reducers @robgietema
* Move combineReducers to the store creation level. This will ease the extensibility of them in Plone-React apps. @sneridagh
* Upgrade node to 8.11.2 @sneridagh
* Basic user listing in users controlpanel @robgietema
* Add missing FileWidget import @sneridagh
* Option to delete tiles @robgietema
* Option to add tiles @robgietema
* Image tiles in editor @robgietema
* Align images in editor @robgietema
* Video tiles in editor @robgietema
* Video tiles in editor @robgietema
* Sitemap.xml.gz view @robgietema
* Upload image indicator @robgietema
* Video tile view @robgietema
* Option to reset image @robgietema
* Drag and drop to reorder tiles @robgietema
<<<<<<< HEAD
* Add Pastanaga Icon System @sneridagh
=======
* Enhanced DraftJS AnchorLink Plugin @robgietema @sneridagh
* Added the configuration required in Webpack config to load CSS modules in the project, required by DraftJS AnchorLink plugin @sneridagh
>>>>>>> d3c69ba0

### Changes

* Styled wysiwyg widget @robgietema
* Switch from accordion to tabs in forms @robgietema
* Upgrade to Node 8.11.1 @tisto
* Replace ExtractionTextCSSPlugin with the new mini-css-extract-plugin, adapt universal-webpack config @sneridagh
* Removed flow @robgietema
* Fix eslint prettier config @robgietema
* Refactor actions and reducers to match restapi docs naming @robgietema
* Fix site root api calls @robgietema
* Change visual editor to use the new tiles api @robgietema
* Fix bug with wrong order input @robgietema
* Fix several problems in the DraftJS AnchorLink plugin @sneridagh
* Replace DraftJS Toolbar plugin H1/H2 buttons for H2/H3 ones @sneridagh
* Sync i18n translations @sneridagh
* Fix CSS .input class scope intrusion on the project introduced by the AnchorLink plugin fork @sneridagh
* Improve search reducer by adding the batching property in the search store.
* Upgrade to Node 8.11.3 @sneridagh

## 0.5.0 (2018-03-23)

### Added

* Pastanaga theme package @jaroel, @robgietema
* Registry based controlpanels @robgietema
* Component documentation @robgietema
* Component documentation examples @VaysseB
* Folder listing view @cekk
* Prettier docs for SCA @nileshgulia1
* Comments, email notification and vocabularies reducers @robgietema
* Pastanaga theme @robgietema
* Pastanaga manage views @robgietema
* Pastanaga theme views @robgietema
* Callout styling to draftjs @robgietema
* Image, file and news item view @robgietema
* Social sharing @robgietema
* Commenting @robgietema
* Tags @robgietema
* Renew login token when almost expired @robgietema
* Cctions reducers @robgietema
* Error reporting with Sentry support on client (default ErrorBoundary), server and Redux middleware @sneridagh
* Tiles reducers @robgietema
* Context aware toolbar @robgietema
* Hamburger menu navigation on mobile @sneridagh
* Editor prototype @robgietema
* Support for null values when reseting a field value @sneridagh

### Changes

* Update plone api versions / bootstrap process @thet
* Fix textwidget proptypes @cekk
* Remove phantomjs @tulikavijay
* Upgrade to node 8 @robgietema
* Switched to draft js plugins editor @robgietema
* Fix paragraph styling in draftjs @robgietema
* Fixed summary and tabular views @robgietema
* Upgrade to React 16 @sneridagh
* Upgrade to Webpack 4 @sneridagh
* Review chunks policy. Keep it in sync with Webpack 4 policy with entrypoint bundles @sneridagh
* Merged block styling to inline toolbar @robgietema
* Actions aware toolbar @sneridagh
* Fix permissions on the toolbar display menu @sneridagh

## 0.4.0 (2017-05-03)

### Added

* Adding tiles @robgietema
* Handle different tiles @robgietema
* Resizing of tiles @robgietema
* Deletion of tiles @robgietema
* Drag and drop of tiles @robgietema
* Basic mosaic grid rendering @robgietema
* Form validation @robgietema
* Notification messages @robgietema

### Changes

* Updated to new history api @robgietema
* Deselect on click outside grid @robgietema

## 0.3.0 (2017-04-29)

### Added

* Personal information @robgietema
* Change password @robgietema
* Password widget @robgietema
* I18n support and translations @robgietema
* Personal preferences @robgietema
* Rename action @robgietema

### Changed

* Fixed favicon @robgietema

## 0.2.0 (2017-04-27)

### Added

* Batch state in folder contents @robgietema
* Batch properties in folder contents @robgietema
* Batch tags in folder contents @robgietema
* Batch rename in folder contents @robgietema
* Diff view @robgietema
* Add revert to version @robgietema
* Create view revision page @robgietema
* Create history list view @robgietema
* Sorting of items in folder contents @robgietema
* Upload files in folder contents @robgietema
* Ordering of columns in folder contents @robgietema
* Ordering of items in folder contents @robgietema
* Pagination in folder contents @robgietema
* Delete in folder contents @robgietema

### Changed

* Only show add and contents in the toolbar when folderish @robgietema
* Diff on words not chars @robgietema

## 0.1.0 (2017-04-20)

### Added

* Folder contents @robgietema
* Sharing menu and view @robgietema
* Display menu @robgietema
* Semantic UI integration @robgietema
* Basic Mosaic setup @robgietema
* Basic Server Side Rendering @robgietema
* Search view @robgietema
* Actions menu @robgietema
* Workflow menu @robgietema
* Add menu @robgietema
* Add and edit forms including widgets @robgietema
* Basic components (navigation, toolbar, breadcrumbs etc) @robgietema
* Authentication including login / logout @robgietema
* Setup build environment @robgietema<|MERGE_RESOLUTION|>--- conflicted
+++ resolved
@@ -3,6 +3,8 @@
 ## 0.7.0 (unreleased)
 
 ### Added
+
+* Add Pastanaga Icon System @sneridagh
 
 ### Changes
 
@@ -29,12 +31,8 @@
 * Video tile view @robgietema
 * Option to reset image @robgietema
 * Drag and drop to reorder tiles @robgietema
-<<<<<<< HEAD
-* Add Pastanaga Icon System @sneridagh
-=======
 * Enhanced DraftJS AnchorLink Plugin @robgietema @sneridagh
 * Added the configuration required in Webpack config to load CSS modules in the project, required by DraftJS AnchorLink plugin @sneridagh
->>>>>>> d3c69ba0
 
 ### Changes
 
