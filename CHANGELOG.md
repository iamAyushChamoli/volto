# Change Log

## 1.1.1 (unreleased)

### Added

- be able to work with mr.developer @vangheem
- add alias `@plone/volto-original` and `@package` webpack aliases @vangheem
- add `errorViews` configuration @vangheem

### Changes

## 1.1.0 (2018-12-24)

### Changes

- Fix edit on root @robgietema
- Fix sharing @robgietema
- Fix error on token renew @robgietema
- Fix layout fieldname @bloodbare
- First field in a form will get the focus @robgietema
- Fix download file links @mikejmets
- Fix HMR missbehaving on both server and client @sneridagh
- Upgrade to Node 8.14.0 @timo
- Relaxed node runtime constraints @sneridagh
- Update to latest LESS and Semantic UI version @sneridagh

## Added

- Add .gitattributes file to avoid most Changelog merge conflicts @pnicolli
- Buildout for Python 3 @pbauer
- Websockets support @robgietema
- Subrequests to search and get content actions @robgietema
<<<<<<< HEAD
- Add logos @sneridagh @albertcasado
=======
- HTML Tile for Volto Editor @ajayns
>>>>>>> 2fa8857e

## 1.0.0 (2018-10-31)

### Added

- Training documentation link @robgietema

## 0.9.5 (2018-10-24)

### Changes

- Fix API*PATH variable using RAZZLE* prefix instead @sneridagh
- Fix FUOC (flash of unstyled content) in production mode @sneridagh
- Fix missing buttons on RichText tiles @sneridagh
- Fix original external `overrides.css` position in the cascade was applied in
  the wrong order in site.overrides in Pastanaga theme @sneridagh
- Fatten widget config @robgietema

## 0.9.4 (2018-10-10)

### Changes

- Fix tags layout @robgietema @jaroel
- Fix imports of views, widgets and tiles @robgietema @jaroel

## 0.9.3 (2018-10-10)

### Changes

- Fix logo import path @robgietema @jaroel

## 0.9.2 (2018-10-10)

### Added

- Automatic customization imports for images @robgietema @jaroel

## 0.9.1 (2018-10-10)

### Added

- Automatic customization imports @robgietema @jaroel

## 0.9.0 (2018-10-04)

### Changes

- Renamed package to Volto @robgietema

## 0.8.3 (2018-10-03)

### Changes

- Fix i18n script for dependency @robgietema

## 0.8.2 (2018-10-03)

### Changes

- Move all dev dependencies to dependencies @robgietema

## 0.8.1 (2018-10-03)

### Changes

- Fix compiling when used as a library @robgietema
- Fix buildout security issue @robgietema

## 0.8.0 (2018-10-03)

### Added

- Move the webpack config to Razzle @sneridagh @robgietema
- Upgrade React to 16.5 @tisto
- Upgrade React to 16.4.2 to fix a server-side vulnerability @tisto
- Support for base url @bloodbare

### Changes

- Merged Guillotina and Plone robot tests @bloodbare
- Don't reset total and batching on pending search @robgietema

## 0.7.0 (2018-07-31)

### Added

- Add Pastanaga Icon System @sneridagh
- Support for nested schemas @robgietema
- New block on return in editor @robgietema
- Added 404 page on page not found @robgietema
- Custom tiles support @sneridagh
- Add full register/password reset views @sneridagh
- Make the list block types configurable @robgietema
- Add all missing German translations @tisto
- Add helper `BodyClass` for appending classes to the `body` tag from View components @sneridagh
- Add Tiles support for Guillotina CMS @bloodbare @sneridagh @robgietema

### Changes

- Pastanaga Editor look and feel improvements and polishment @sneridagh @albertcasado
- Refactor configuration of routes, views and widgets for extensibility @sneridagh @davilima6
- Fix view name class in body element @sneridagh @davilima6
- Refactor actions @robgietema
- Store text tile data in json @robgietema
- Fixed tile add menu @robgietema
- Change to use root import on all config calls @sneridagh
- Fix CSS on tile image view @sneridagh
- Fix broken CSS on alignments left/right @sneridagh
- Tile DE literals translations @sneridagh
- Pass location as prop to child views in main View component in case we require it in some views @sneridagh
- Fix computed displayName from add-display-name Babel plugin for connected components @sneridagh

## 0.6.0 (2018-07-14)

### Added

- Schema widget @robgietema
- User actions and reducers @robgietema
- Group actions and reducers @robgietema
- Roles actions and reducers @robgietema
- Move combineReducers to the store creation level. This will ease the extensibility of them in Plone-React apps. @sneridagh
- Upgrade node to 8.11.2 @sneridagh
- Basic user listing in users controlpanel @robgietema
- Add missing FileWidget import @sneridagh
- Option to delete tiles @robgietema
- Option to add tiles @robgietema
- Image tiles in editor @robgietema
- Align images in editor @robgietema
- Video tiles in editor @robgietema
- Video tiles in editor @robgietema
- Sitemap.xml.gz view @robgietema
- Upload image indicator @robgietema
- Video tile view @robgietema
- Option to reset image @robgietema
- Drag and drop to reorder tiles @robgietema
- Enhanced DraftJS AnchorLink Plugin @robgietema @sneridagh
- Added the configuration required in Webpack config to load CSS modules in the project, required by DraftJS AnchorLink plugin @sneridagh

### Changes

- Styled wysiwyg widget @robgietema
- Switch from accordion to tabs in forms @robgietema
- Upgrade to Node 8.11.1 @tisto
- Replace ExtractionTextCSSPlugin with the new mini-css-extract-plugin, adapt universal-webpack config @sneridagh
- Removed flow @robgietema
- Fix eslint prettier config @robgietema
- Refactor actions and reducers to match restapi docs naming @robgietema
- Fix site root api calls @robgietema
- Change visual editor to use the new tiles api @robgietema
- Fix bug with wrong order input @robgietema
- Fix several problems in the DraftJS AnchorLink plugin @sneridagh
- Replace DraftJS Toolbar plugin H1/H2 buttons for H2/H3 ones @sneridagh
- Sync i18n translations @sneridagh
- Fix CSS .input class scope intrusion on the project introduced by the AnchorLink plugin fork @sneridagh
- Improve search reducer by adding the batching property in the search store.
- Upgrade to Node 8.11.3 @sneridagh

## 0.5.0 (2018-03-23)

### Added

- Pastanaga theme package @jaroel, @robgietema
- Registry based controlpanels @robgietema
- Component documentation @robgietema
- Component documentation examples @VaysseB
- Folder listing view @cekk
- Prettier docs for SCA @nileshgulia1
- Comments, email notification and vocabularies reducers @robgietema
- Pastanaga theme @robgietema
- Pastanaga manage views @robgietema
- Pastanaga theme views @robgietema
- Callout styling to draftjs @robgietema
- Image, file and news item view @robgietema
- Social sharing @robgietema
- Commenting @robgietema
- Tags @robgietema
- Renew login token when almost expired @robgietema
- Cctions reducers @robgietema
- Error reporting with Sentry support on client (default ErrorBoundary), server and Redux middleware @sneridagh
- Tiles reducers @robgietema
- Context aware toolbar @robgietema
- Hamburger menu navigation on mobile @sneridagh
- Editor prototype @robgietema
- Support for null values when reseting a field value @sneridagh

### Changes

- Update plone api versions / bootstrap process @thet
- Fix textwidget proptypes @cekk
- Remove phantomjs @tulikavijay
- Upgrade to node 8 @robgietema
- Switched to draft js plugins editor @robgietema
- Fix paragraph styling in draftjs @robgietema
- Fixed summary and tabular views @robgietema
- Upgrade to React 16 @sneridagh
- Upgrade to Webpack 4 @sneridagh
- Review chunks policy. Keep it in sync with Webpack 4 policy with entrypoint bundles @sneridagh
- Merged block styling to inline toolbar @robgietema
- Actions aware toolbar @sneridagh
- Fix permissions on the toolbar display menu @sneridagh

## 0.4.0 (2017-05-03)

### Added

- Adding tiles @robgietema
- Handle different tiles @robgietema
- Resizing of tiles @robgietema
- Deletion of tiles @robgietema
- Drag and drop of tiles @robgietema
- Basic mosaic grid rendering @robgietema
- Form validation @robgietema
- Notification messages @robgietema

### Changes

- Updated to new history api @robgietema
- Deselect on click outside grid @robgietema

## 0.3.0 (2017-04-29)

### Added

- Personal information @robgietema
- Change password @robgietema
- Password widget @robgietema
- I18n support and translations @robgietema
- Personal preferences @robgietema
- Rename action @robgietema

### Changed

- Fixed favicon @robgietema

## 0.2.0 (2017-04-27)

### Added

- Batch state in folder contents @robgietema
- Batch properties in folder contents @robgietema
- Batch tags in folder contents @robgietema
- Batch rename in folder contents @robgietema
- Diff view @robgietema
- Add revert to version @robgietema
- Create view revision page @robgietema
- Create history list view @robgietema
- Sorting of items in folder contents @robgietema
- Upload files in folder contents @robgietema
- Ordering of columns in folder contents @robgietema
- Ordering of items in folder contents @robgietema
- Pagination in folder contents @robgietema
- Delete in folder contents @robgietema

### Changed

- Only show add and contents in the toolbar when folderish @robgietema
- Diff on words not chars @robgietema

## 0.1.0 (2017-04-20)

### Added

- Folder contents @robgietema
- Sharing menu and view @robgietema
- Display menu @robgietema
- Semantic UI integration @robgietema
- Basic Mosaic setup @robgietema
- Basic Server Side Rendering @robgietema
- Search view @robgietema
- Actions menu @robgietema
- Workflow menu @robgietema
- Add menu @robgietema
- Add and edit forms including widgets @robgietema
- Basic components (navigation, toolbar, breadcrumbs etc) @robgietema
- Authentication including login / logout @robgietema
- Setup build environment @robgietema<|MERGE_RESOLUTION|>--- conflicted
+++ resolved
@@ -31,11 +31,8 @@
 - Buildout for Python 3 @pbauer
 - Websockets support @robgietema
 - Subrequests to search and get content actions @robgietema
-<<<<<<< HEAD
 - Add logos @sneridagh @albertcasado
-=======
 - HTML Tile for Volto Editor @ajayns
->>>>>>> 2fa8857e
 
 ## 1.0.0 (2018-10-31)
 
