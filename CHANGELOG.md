--- conflicted
+++ resolved
@@ -7,11 +7,8 @@
 ### Changes
 
  - Fix Travis unit testing false green @sneridagh
-<<<<<<< HEAD
  - Hero Tiles @nileshgulia1
-=======
  - Fix bad Proptype for location in ScrollToTop component @sneridagh
->>>>>>> 3e3261f1
 
 ## 1.2.1 (2019-02-04)
 
